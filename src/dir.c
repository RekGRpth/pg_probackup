--- conflicted
+++ resolved
@@ -438,17 +438,7 @@
 	 * If the directory name is in the exclude list, do not list the
 	 * contents.
 	 */
-<<<<<<< HEAD
-	if (!S_ISDIR(file->mode) && !S_ISREG(file->mode) &&
-#ifndef WIN32
-		!(S_ISLNK(file->mode))
-#else
-		!(pgwin32_is_junction(file->path))
-#endif
-		)
-=======
 	else if (S_ISDIR(file->mode))
->>>>>>> bd1f5c47
 	{
 		/*
 		 * If the item in the exclude list starts with '/', compare to
@@ -476,14 +466,6 @@
 		}
 	}
 
-<<<<<<< HEAD
-	/* chase symbolic link chain and find regular file or directory */
-	#ifndef WIN32
-	while (S_ISLNK(file->mode))
-	#else
-	while (pgwin32_is_junction(file->path))
-	#endif
-=======
 	rel_path = GetRelativePath(file->path, root);
 
 	/*
@@ -492,7 +474,6 @@
 	 */
 	if (S_ISDIR(file->mode) &&
 		strcmp(file->name, TABLESPACE_VERSION_DIRECTORY) == 0)
->>>>>>> bd1f5c47
 	{
 		Oid			tblspcOid;
 		char		tmp_rel_path[MAXPGPATH];
@@ -566,33 +547,9 @@
 				/* Auxiliary fork of the relfile */
 				sscanf(file->name, "%u_%s", &(file->relOid), file->forkName);
 
-<<<<<<< HEAD
-			/*
-			 * If the item in the exclude list starts with '/', compare to the
-			 * absolute path of the directory. Otherwise compare to the directory
-			 * name portion.
-			 */
-			for (i = 0; exclude && pgdata_exclude_dir[i]; i++)
-			{
-				/* Full-path exclude*/
-				if (pgdata_exclude_dir[i][0] == '/')
-				{
-					if (strcmp(file->path, pgdata_exclude_dir[i]) == 0)
-					{
-						skip = true;
-						break;
-					}
-				}
-				else if (file->name!=0 && strcmp(file->name, pgdata_exclude_dir[i]) == 0)
-				{
-					skip = true;
-					break;
-				}
-=======
 				/* Do not backup ptrack files */
 				if (strcmp(file->forkName, "ptrack") == 0)
 					return false;
->>>>>>> bd1f5c47
 			}
 			else
 			{
