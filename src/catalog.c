/*-------------------------------------------------------------------------
 *
 * catalog.c: backup catalog operation
 *
 * Portions Copyright (c) 2009-2011, NIPPON TELEGRAPH AND TELEPHONE CORPORATION
 * Portions Copyright (c) 2015-2018, Postgres Professional
 *
 *-------------------------------------------------------------------------
 */

#include <dirent.h>
#include <signal.h>
#include <sys/stat.h>
#include <unistd.h>

#include "pg_probackup.h"
#include "utils/file.h"

static const char *backupModes[] = {"", "PAGE", "PTRACK", "DELTA", "FULL"};
static pgBackup *readBackupControlFile(const char *path);

static bool exit_hook_registered = false;
static char lock_file[MAXPGPATH];

static void
unlink_lock_atexit(void)
{
	int			res;
	res = fio_unlink(lock_file, FIO_BACKUP_HOST);
	if (res != 0 && errno != ENOENT)
		elog(WARNING, "%s: %s", lock_file, strerror(errno));
}

/*
 * Create a lockfile.
 */
void
catalog_lock(void)
{
	int			fd;
	char		buffer[MAXPGPATH * 2 + 256];
	int			ntries;
	int			len;
	int			encoded_pid;
	pid_t		my_pid,
				my_p_pid;

	join_path_components(lock_file, backup_instance_path, BACKUP_CATALOG_PID);

	/*
	 * If the PID in the lockfile is our own PID or our parent's or
	 * grandparent's PID, then the file must be stale (probably left over from
	 * a previous system boot cycle).  We need to check this because of the
	 * likelihood that a reboot will assign exactly the same PID as we had in
	 * the previous reboot, or one that's only one or two counts larger and
	 * hence the lockfile's PID now refers to an ancestor shell process.  We
	 * allow pg_ctl to pass down its parent shell PID (our grandparent PID)
	 * via the environment variable PG_GRANDPARENT_PID; this is so that
	 * launching the postmaster via pg_ctl can be just as reliable as
	 * launching it directly.  There is no provision for detecting
	 * further-removed ancestor processes, but if the init script is written
	 * carefully then all but the immediate parent shell will be root-owned
	 * processes and so the kill test will fail with EPERM.  Note that we
	 * cannot get a false negative this way, because an existing postmaster
	 * would surely never launch a competing postmaster or pg_ctl process
	 * directly.
	 */
	my_pid = getpid();
#ifndef WIN32
	my_p_pid = getppid();
#else

	/*
	 * Windows hasn't got getppid(), but doesn't need it since it's not using
	 * real kill() either...
	 */
	my_p_pid = 0;
#endif

	/*
	 * We need a loop here because of race conditions.  But don't loop forever
	 * (for example, a non-writable $backup_instance_path directory might cause a failure
	 * that won't go away).  100 tries seems like plenty.
	 */
	for (ntries = 0;; ntries++)
	{
		/*
		 * Try to create the lock file --- O_EXCL makes this atomic.
		 *
		 * Think not to make the file protection weaker than 0600.  See
		 * comments below.
		 */
		fd = fio_open(lock_file, O_RDWR | O_CREAT | O_EXCL, FIO_BACKUP_HOST);
		if (fd >= 0)
			break;				/* Success; exit the retry loop */

		/*
		 * Couldn't create the pid file. Probably it already exists.
		 */
		if ((errno != EEXIST && errno != EACCES) || ntries > 100)
			elog(ERROR, "could not create lock file \"%s\": %s",
				 lock_file, strerror(errno));

		/*
		 * Read the file to get the old owner's PID.  Note race condition
		 * here: file might have been deleted since we tried to create it.
		 */
		fd = fio_open(lock_file, O_RDONLY, FIO_BACKUP_HOST);
		if (fd < 0)
		{
			if (errno == ENOENT)
				continue;		/* race condition; try again */
			elog(ERROR, "could not open lock file \"%s\": %s",
				 lock_file, strerror(errno));
		}
		if ((len = fio_read(fd, buffer, sizeof(buffer) - 1)) < 0)
			elog(ERROR, "could not read lock file \"%s\": %s",
				 lock_file, strerror(errno));
		fio_close(fd);

		if (len == 0)
			elog(ERROR, "lock file \"%s\" is empty", lock_file);

		buffer[len] = '\0';
		encoded_pid = atoi(buffer);

		if (encoded_pid <= 0)
			elog(ERROR, "bogus data in lock file \"%s\": \"%s\"",
				 lock_file, buffer);

		/*
		 * Check to see if the other process still exists
		 *
		 * Per discussion above, my_pid, my_p_pid can be
		 * ignored as false matches.
		 *
		 * Normally kill() will fail with ESRCH if the given PID doesn't
		 * exist.
		 */
		if (encoded_pid != my_pid && encoded_pid != my_p_pid)
		{
			if (kill(encoded_pid, 0) == 0 ||
				(errno != ESRCH && errno != EPERM))
				elog(ERROR, "lock file \"%s\" already exists", lock_file);
		}

		/*
		 * Looks like nobody's home.  Unlink the file and try again to create
		 * it.  Need a loop because of possible race condition against other
		 * would-be creators.
		 */
		if (fio_unlink(lock_file, FIO_BACKUP_HOST) < 0)
			elog(ERROR, "could not remove old lock file \"%s\": %s",
				 lock_file, strerror(errno));
	}

	/*
	 * Successfully created the file, now fill it.
	 */
	snprintf(buffer, sizeof(buffer), "%d\n", my_pid);

	errno = 0;
	if (fio_write(fd, buffer, strlen(buffer)) != strlen(buffer))
	{
		int			save_errno = errno;

		fio_close(fd);
		fio_unlink(lock_file, FIO_BACKUP_HOST);
		/* if write didn't set errno, assume problem is no disk space */
		errno = save_errno ? save_errno : ENOSPC;
		elog(ERROR, "could not write lock file \"%s\": %s",
			 lock_file, strerror(errno));
	}
	if (fio_flush(fd) != 0)
	{
		int			save_errno = errno;

		fio_close(fd);
		fio_unlink(lock_file, FIO_BACKUP_HOST);
		errno = save_errno;
		elog(ERROR, "could not write lock file \"%s\": %s",
			 lock_file, strerror(errno));
	}
	if (fio_close(fd) != 0)
	{
		int			save_errno = errno;

		fio_unlink(lock_file, FIO_BACKUP_HOST);
		errno = save_errno;
		elog(ERROR, "could not write lock file \"%s\": %s",
			 lock_file, strerror(errno));
	}

	/*
	 * Arrange to unlink the lock file(s) at proc_exit.
	 */
	if (!exit_hook_registered)
	{
		atexit(unlink_lock_atexit);
		exit_hook_registered = true;
	}
}

/*
 * Read backup meta information from BACKUP_CONTROL_FILE.
 * If no backup matches, return NULL.
 */
pgBackup *
read_backup(time_t timestamp)
{
	pgBackup	tmp;
	char		conf_path[MAXPGPATH];

	tmp.start_time = timestamp;
	pgBackupGetPath(&tmp, conf_path, lengthof(conf_path), BACKUP_CONTROL_FILE);

	return readBackupControlFile(conf_path);
}

/*
 * Save the backup status into BACKUP_CONTROL_FILE.
 *
 * We need to reread the backup using its ID and save it changing only its
 * status.
 */
void
write_backup_status(pgBackup *backup)
{
	pgBackup   *tmp;

	tmp = read_backup(backup->start_time);

	tmp->status = backup->status;
	write_backup(tmp);

	pgBackupFree(tmp);
}

/*
 * Get backup_mode in string representation.
 */
const char *
pgBackupGetBackupMode(pgBackup *backup)
{
	return backupModes[backup->backup_mode];
}

static bool
IsDir(const char *dirpath, const char *entry)
{
	char		path[MAXPGPATH];
	struct stat	st;

	snprintf(path, MAXPGPATH, "%s/%s", dirpath, entry);

	return stat(path, &st) == 0 && S_ISDIR(st.st_mode);
}

/*
 * Create list of backups.
 * If 'requested_backup_id' is INVALID_BACKUP_ID, return list of all backups.
 * The list is sorted in order of descending start time.
 * If valid backup id is passed only matching backup will be added to the list.
 */
parray *
catalog_get_backup_list(time_t requested_backup_id)
{
	DIR			   *data_dir = NULL;
	struct dirent  *data_ent = NULL;
	parray		   *backups = NULL;
	pgBackup	   *backup = NULL;
	int		i;

	/* open backup instance backups directory */
	data_dir = opendir(backup_instance_path);
	if (data_dir == NULL)
	{
		elog(WARNING, "cannot open directory \"%s\": %s", backup_instance_path,
			strerror(errno));
		goto err_proc;
	}

	/* scan the directory and list backups */
	backups = parray_new();
	for (; (data_ent = readdir(data_dir)) != NULL; errno = 0)
	{
		char backup_conf_path[MAXPGPATH];
		char data_path[MAXPGPATH];

		/* skip not-directory entries and hidden entries */
		if (!IsDir(backup_instance_path, data_ent->d_name)
			|| data_ent->d_name[0] == '.')
			continue;

		/* open subdirectory of specific backup */
		join_path_components(data_path, backup_instance_path, data_ent->d_name);

		/* read backup information from BACKUP_CONTROL_FILE */
		snprintf(backup_conf_path, MAXPGPATH, "%s/%s", data_path, BACKUP_CONTROL_FILE);
		backup = readBackupControlFile(backup_conf_path);

		if (!backup)
		{
			backup = pgut_new(pgBackup);
			pgBackupInit(backup);
			backup->start_time = base36dec(data_ent->d_name);
		}
		else if (strcmp(base36enc(backup->start_time), data_ent->d_name) != 0)
		{
			elog(WARNING, "backup ID in control file \"%s\" doesn't match name of the backup folder \"%s\"",
				 base36enc(backup->start_time), backup_conf_path);
		}

		backup->backup_id = backup->start_time;
		if (requested_backup_id != INVALID_BACKUP_ID
			&& requested_backup_id != backup->start_time)
		{
			pgBackupFree(backup);
			continue;
		}
		parray_append(backups, backup);
		backup = NULL;

		if (errno && errno != ENOENT)
		{
			elog(WARNING, "cannot read data directory \"%s\": %s",
				 data_ent->d_name, strerror(errno));
			goto err_proc;
		}
	}
	if (errno)
	{
		elog(WARNING, "cannot read backup root directory \"%s\": %s",
			backup_instance_path, strerror(errno));
		goto err_proc;
	}

	closedir(data_dir);
	data_dir = NULL;

	parray_qsort(backups, pgBackupCompareIdDesc);

	/* Link incremental backups with their ancestors.*/
	for (i = 0; i < parray_num(backups); i++)
	{
		pgBackup *curr = parray_get(backups, i);

		int j;

		if (curr->backup_mode == BACKUP_MODE_FULL)
			continue;

		for (j = i+1; j < parray_num(backups); j++)
		{
			pgBackup *ancestor = parray_get(backups, j);

			if (ancestor->start_time == curr->parent_backup)
			{
				curr->parent_backup_link = ancestor;
				/* elog(INFO, "curr %s, ancestor %s j=%d", base36enc_dup(curr->start_time),
						base36enc_dup(ancestor->start_time), j); */
				break;
			}
		}
	}

	return backups;

err_proc:
	if (data_dir)
		closedir(data_dir);
	if (backup)
		pgBackupFree(backup);
	if (backups)
		parray_walk(backups, pgBackupFree);
	parray_free(backups);

	elog(ERROR, "Failed to get backup list");

	return NULL;
}

/*
 * Find the last completed backup on given timeline
 */
pgBackup *
catalog_get_last_data_backup(parray *backup_list, TimeLineID tli)
{
	int			i;
	pgBackup   *backup = NULL;

	/* backup_list is sorted in order of descending ID */
	for (i = 0; i < parray_num(backup_list); i++)
	{
		backup = (pgBackup *) parray_get(backup_list, (size_t) i);

		if (backup->status == BACKUP_STATUS_OK && backup->tli == tli)
			return backup;
	}

	return NULL;
}

/* create backup directory in $BACKUP_PATH */
int
pgBackupCreateDir(pgBackup *backup)
{
	int		i;
	char	path[MAXPGPATH];
	char   *subdirs[] = { DATABASE_DIR, NULL };

	pgBackupGetPath(backup, path, lengthof(path), NULL);

	if (!dir_is_empty(path))
		elog(ERROR, "backup destination is not empty \"%s\"", path);

	fio_mkdir(path, DIR_PERMISSION, FIO_BACKUP_HOST);

	/* create directories for actual backup files */
	for (i = 0; subdirs[i]; i++)
	{
		pgBackupGetPath(backup, path, lengthof(path), subdirs[i]);
		fio_mkdir(path, DIR_PERMISSION, FIO_BACKUP_HOST);
	}

	return 0;
}

/*
 * Write information about backup.in to stream "out".
 */
void
pgBackupWriteControl(FILE *out, pgBackup *backup)
{
	char		timestamp[100];

	fio_fprintf(out, "#Configuration\n");
	fio_fprintf(out, "backup-mode = %s\n", pgBackupGetBackupMode(backup));
	fio_fprintf(out, "stream = %s\n", backup->stream ? "true" : "false");
	fio_fprintf(out, "compress-alg = %s\n",
			deparse_compress_alg(backup->compress_alg));
	fio_fprintf(out, "compress-level = %d\n", backup->compress_level);
	fio_fprintf(out, "from-replica = %s\n", backup->from_replica ? "true" : "false");

	fio_fprintf(out, "\n#Compatibility\n");
	fio_fprintf(out, "block-size = %u\n", backup->block_size);
	fio_fprintf(out, "xlog-block-size = %u\n", backup->wal_block_size);
	fio_fprintf(out, "checksum-version = %u\n", backup->checksum_version);
	if (backup->program_version[0] != '\0')
		fio_fprintf(out, "program-version = %s\n", backup->program_version);
	if (backup->server_version[0] != '\0')
		fio_fprintf(out, "server-version = %s\n", backup->server_version);

	fio_fprintf(out, "\n#Result backup info\n");
	fio_fprintf(out, "timelineid = %d\n", backup->tli);
	/* LSN returned by pg_start_backup */
	fio_fprintf(out, "start-lsn = %X/%X\n",
			(uint32) (backup->start_lsn >> 32),
			(uint32) backup->start_lsn);
	/* LSN returned by pg_stop_backup */
	fio_fprintf(out, "stop-lsn = %X/%X\n",
			(uint32) (backup->stop_lsn >> 32),
			(uint32) backup->stop_lsn);

	time2iso(timestamp, lengthof(timestamp), backup->start_time);
	fio_fprintf(out, "start-time = '%s'\n", timestamp);
	if (backup->end_time > 0)
	{
		time2iso(timestamp, lengthof(timestamp), backup->end_time);
		fio_fprintf(out, "end-time = '%s'\n", timestamp);
	}
	fio_fprintf(out, "recovery-xid = " XID_FMT "\n", backup->recovery_xid);
	if (backup->recovery_time > 0)
	{
		time2iso(timestamp, lengthof(timestamp), backup->recovery_time);
		fio_fprintf(out, "recovery-time = '%s'\n", timestamp);
	}

	/*
	 * Size of PGDATA directory. The size does not include size of related
	 * WAL segments in archive 'wal' directory.
	 */
	if (backup->data_bytes != BYTES_INVALID)
		fio_fprintf(out, "data-bytes = " INT64_FORMAT "\n", backup->data_bytes);

	if (backup->wal_bytes != BYTES_INVALID)
		fio_fprintf(out, "wal-bytes = " INT64_FORMAT "\n", backup->wal_bytes);

	fio_fprintf(out, "status = %s\n", status2str(backup->status));

	/* 'parent_backup' is set if it is incremental backup */
	if (backup->parent_backup != 0)
		fio_fprintf(out, "parent-backup-id = '%s'\n", base36enc(backup->parent_backup));

	/* print connection info except password */
	if (backup->primary_conninfo)
		fio_fprintf(out, "primary_conninfo = '%s'\n", backup->primary_conninfo);
}

/*
 * Save the backup content into BACKUP_CONTROL_FILE.
 */
void
write_backup(pgBackup *backup)
{
	FILE   *fp = NULL;
	char	conf_path[MAXPGPATH];

	pgBackupGetPath(backup, conf_path, lengthof(conf_path), BACKUP_CONTROL_FILE);
	fp = fio_fopen(conf_path, PG_BINARY_W, FIO_BACKUP_HOST);
	if (fp == NULL)
		elog(ERROR, "Cannot open configuration file \"%s\": %s", conf_path,
			 strerror(errno));

	pgBackupWriteControl(fp, backup);

<<<<<<< HEAD
	fio_fclose(fp);
=======
	if (fflush(fp) != 0 ||
		fsync(fileno(fp)) != 0 ||
		fclose(fp))
		elog(ERROR, "Cannot write configuration file \"%s\": %s",
			 conf_path, strerror(errno));
>>>>>>> d04d314e
}

/*
 * Output the list of files to backup catalog DATABASE_FILE_LIST
 */
void
write_backup_filelist(pgBackup *backup, parray *files, const char *root)
{
	FILE	   *fp;
	char		path[MAXPGPATH];

	pgBackupGetPath(backup, path, lengthof(path), DATABASE_FILE_LIST);

	fp = fio_fopen(path, PG_BINARY_W, FIO_BACKUP_HOST);
	if (fp == NULL)
		elog(ERROR, "Cannot open file list \"%s\": %s", path,
			strerror(errno));

	print_file_list(fp, files, root);

<<<<<<< HEAD
	if (fio_fflush(fp) != 0 ||
		fio_fclose(fp))
		elog(ERROR, "cannot write file list \"%s\": %s", path, strerror(errno));
=======
	if (fflush(fp) != 0 ||
		fsync(fileno(fp)) != 0 ||
		fclose(fp))
		elog(ERROR, "Cannot write file list \"%s\": %s", path, strerror(errno));
>>>>>>> d04d314e
}

/*
 * Read BACKUP_CONTROL_FILE and create pgBackup.
 *  - Comment starts with ';'.
 *  - Do not care section.
 */
static pgBackup *
readBackupControlFile(const char *path)
{
	pgBackup   *backup = pgut_new(pgBackup);
	char	   *backup_mode = NULL;
	char	   *start_lsn = NULL;
	char	   *stop_lsn = NULL;
	char	   *status = NULL;
	char	   *parent_backup = NULL;
	char	   *program_version = NULL;
	char	   *server_version = NULL;
	char	   *compress_alg = NULL;
	int			parsed_options;

	pgut_option options[] =
	{
		{'s', 0, "backup-mode",			&backup_mode, SOURCE_FILE_STRICT},
		{'u', 0, "timelineid",			&backup->tli, SOURCE_FILE_STRICT},
		{'s', 0, "start-lsn",			&start_lsn, SOURCE_FILE_STRICT},
		{'s', 0, "stop-lsn",			&stop_lsn, SOURCE_FILE_STRICT},
		{'t', 0, "start-time",			&backup->start_time, SOURCE_FILE_STRICT},
		{'t', 0, "end-time",			&backup->end_time, SOURCE_FILE_STRICT},
		{'U', 0, "recovery-xid",		&backup->recovery_xid, SOURCE_FILE_STRICT},
		{'t', 0, "recovery-time",		&backup->recovery_time, SOURCE_FILE_STRICT},
		{'I', 0, "data-bytes",			&backup->data_bytes, SOURCE_FILE_STRICT},
		{'I', 0, "wal-bytes",			&backup->wal_bytes, SOURCE_FILE_STRICT},
		{'u', 0, "block-size",			&backup->block_size, SOURCE_FILE_STRICT},
		{'u', 0, "xlog-block-size",		&backup->wal_block_size, SOURCE_FILE_STRICT},
		{'u', 0, "checksum-version",	&backup->checksum_version, SOURCE_FILE_STRICT},
		{'s', 0, "program-version",		&program_version, SOURCE_FILE_STRICT},
		{'s', 0, "server-version",		&server_version, SOURCE_FILE_STRICT},
		{'b', 0, "stream",				&backup->stream, SOURCE_FILE_STRICT},
		{'s', 0, "status",				&status, SOURCE_FILE_STRICT},
		{'s', 0, "parent-backup-id",	&parent_backup, SOURCE_FILE_STRICT},
		{'s', 0, "compress-alg",		&compress_alg, SOURCE_FILE_STRICT},
		{'u', 0, "compress-level",		&backup->compress_level, SOURCE_FILE_STRICT},
		{'b', 0, "from-replica",		&backup->from_replica, SOURCE_FILE_STRICT},
		{'s', 0, "primary-conninfo",	&backup->primary_conninfo, SOURCE_FILE_STRICT},
		{0}
	};

	pgBackupInit(backup);
	if (fio_access(path, F_OK, FIO_BACKUP_HOST) != 0)
	{
		elog(WARNING, "Control file \"%s\" doesn't exist", path);
		pgBackupFree(backup);
		return NULL;
	}

	parsed_options = pgut_readopt(path, options, WARNING, true);

	if (parsed_options == 0)
	{
		elog(WARNING, "Control file \"%s\" is empty", path);
		pgBackupFree(backup);
		return NULL;
	}

	if (backup->start_time == 0)
	{
		elog(WARNING, "Invalid ID/start-time, control file \"%s\" is corrupted", path);
		pgBackupFree(backup);
		return NULL;
	}

	if (backup_mode)
	{
		backup->backup_mode = parse_backup_mode(backup_mode);
		free(backup_mode);
	}

	if (start_lsn)
	{
		uint32 xlogid;
		uint32 xrecoff;

		if (sscanf(start_lsn, "%X/%X", &xlogid, &xrecoff) == 2)
			backup->start_lsn = (XLogRecPtr) ((uint64) xlogid << 32) | xrecoff;
		else
			elog(WARNING, "Invalid START_LSN \"%s\"", start_lsn);
		free(start_lsn);
	}

	if (stop_lsn)
	{
		uint32 xlogid;
		uint32 xrecoff;

		if (sscanf(stop_lsn, "%X/%X", &xlogid, &xrecoff) == 2)
			backup->stop_lsn = (XLogRecPtr) ((uint64) xlogid << 32) | xrecoff;
		else
			elog(WARNING, "Invalid STOP_LSN \"%s\"", stop_lsn);
		free(stop_lsn);
	}

	if (status)
	{
		if (strcmp(status, "OK") == 0)
			backup->status = BACKUP_STATUS_OK;
		else if (strcmp(status, "ERROR") == 0)
			backup->status = BACKUP_STATUS_ERROR;
		else if (strcmp(status, "RUNNING") == 0)
			backup->status = BACKUP_STATUS_RUNNING;
		else if (strcmp(status, "MERGING") == 0)
			backup->status = BACKUP_STATUS_MERGING;
		else if (strcmp(status, "DELETING") == 0)
			backup->status = BACKUP_STATUS_DELETING;
		else if (strcmp(status, "DELETED") == 0)
			backup->status = BACKUP_STATUS_DELETED;
		else if (strcmp(status, "DONE") == 0)
			backup->status = BACKUP_STATUS_DONE;
		else if (strcmp(status, "ORPHAN") == 0)
			backup->status = BACKUP_STATUS_ORPHAN;
		else if (strcmp(status, "CORRUPT") == 0)
			backup->status = BACKUP_STATUS_CORRUPT;
		else
			elog(WARNING, "Invalid STATUS \"%s\"", status);
		free(status);
	}

	if (parent_backup)
	{
		backup->parent_backup = base36dec(parent_backup);
		free(parent_backup);
	}

	if (program_version)
	{
		StrNCpy(backup->program_version, program_version,
				sizeof(backup->program_version));
		pfree(program_version);
	}

	if (server_version)
	{
		StrNCpy(backup->server_version, server_version,
				sizeof(backup->server_version));
		pfree(server_version);
	}

	if (compress_alg)
		backup->compress_alg = parse_compress_alg(compress_alg);

	return backup;
}

BackupMode
parse_backup_mode(const char *value)
{
	const char *v = value;
	size_t		len;

	/* Skip all spaces detected */
	while (IsSpace(*v))
		v++;
	len = strlen(v);

	if (len > 0 && pg_strncasecmp("full", v, len) == 0)
		return BACKUP_MODE_FULL;
	else if (len > 0 && pg_strncasecmp("page", v, len) == 0)
		return BACKUP_MODE_DIFF_PAGE;
	else if (len > 0 && pg_strncasecmp("ptrack", v, len) == 0)
		return BACKUP_MODE_DIFF_PTRACK;
	else if (len > 0 && pg_strncasecmp("delta", v, len) == 0)
		return BACKUP_MODE_DIFF_DELTA;

	/* Backup mode is invalid, so leave with an error */
	elog(ERROR, "invalid backup-mode \"%s\"", value);
	return BACKUP_MODE_INVALID;
}

const char *
deparse_backup_mode(BackupMode mode)
{
	switch (mode)
	{
		case BACKUP_MODE_FULL:
			return "full";
		case BACKUP_MODE_DIFF_PAGE:
			return "page";
		case BACKUP_MODE_DIFF_PTRACK:
			return "ptrack";
		case BACKUP_MODE_DIFF_DELTA:
			return "delta";
		case BACKUP_MODE_INVALID:
			return "invalid";
	}

	return NULL;
}

CompressAlg
parse_compress_alg(const char *arg)
{
	size_t		len;

	/* Skip all spaces detected */
	while (isspace((unsigned char)*arg))
		arg++;
	len = strlen(arg);

	if (len == 0)
		elog(ERROR, "compress algrorithm is empty");

	if (pg_strncasecmp("zlib", arg, len) == 0)
		return ZLIB_COMPRESS;
	else if (pg_strncasecmp("pglz", arg, len) == 0)
		return PGLZ_COMPRESS;
	else if (pg_strncasecmp("none", arg, len) == 0)
		return NONE_COMPRESS;
	else
		elog(ERROR, "invalid compress algorithm value \"%s\"", arg);

	return NOT_DEFINED_COMPRESS;
}

const char*
deparse_compress_alg(int alg)
{
	switch (alg)
	{
		case NONE_COMPRESS:
		case NOT_DEFINED_COMPRESS:
			return "none";
		case ZLIB_COMPRESS:
			return "zlib";
		case PGLZ_COMPRESS:
			return "pglz";
	}

	return NULL;
}

/*
 * Fill pgBackup struct with default values.
 */
void
pgBackupInit(pgBackup *backup)
{
	backup->backup_id = INVALID_BACKUP_ID;
	backup->backup_mode = BACKUP_MODE_INVALID;
	backup->status = BACKUP_STATUS_INVALID;
	backup->tli = 0;
	backup->start_lsn = 0;
	backup->stop_lsn = 0;
	backup->start_time = (time_t) 0;
	backup->end_time = (time_t) 0;
	backup->recovery_xid = 0;
	backup->recovery_time = (time_t) 0;

	backup->data_bytes = BYTES_INVALID;
	backup->wal_bytes = BYTES_INVALID;

	backup->compress_alg = COMPRESS_ALG_DEFAULT;
	backup->compress_level = COMPRESS_LEVEL_DEFAULT;

	backup->block_size = BLCKSZ;
	backup->wal_block_size = XLOG_BLCKSZ;
	backup->checksum_version = 0;

	backup->stream = false;
	backup->from_replica = false;
	backup->parent_backup = INVALID_BACKUP_ID;
	backup->parent_backup_link = NULL;
	backup->primary_conninfo = NULL;
	backup->program_version[0] = '\0';
	backup->server_version[0] = '\0';
}

/*
 * Copy backup metadata from **src** into **dst**.
 */
void
pgBackupCopy(pgBackup *dst, pgBackup *src)
{
	pfree(dst->primary_conninfo);

	memcpy(dst, src, sizeof(pgBackup));

	if (src->primary_conninfo)
		dst->primary_conninfo = pstrdup(src->primary_conninfo);
}

/* free pgBackup object */
void
pgBackupFree(void *backup)
{
	pgBackup *b = (pgBackup *) backup;

	pfree(b->primary_conninfo);
	pfree(backup);
}

/* Compare two pgBackup with their IDs (start time) in ascending order */
int
pgBackupCompareId(const void *l, const void *r)
{
	pgBackup *lp = *(pgBackup **)l;
	pgBackup *rp = *(pgBackup **)r;

	if (lp->start_time > rp->start_time)
		return 1;
	else if (lp->start_time < rp->start_time)
		return -1;
	else
		return 0;
}

/* Compare two pgBackup with their IDs in descending order */
int
pgBackupCompareIdDesc(const void *l, const void *r)
{
	return -pgBackupCompareId(l, r);
}

/*
 * Construct absolute path of the backup directory.
 * If subdir is not NULL, it will be appended after the path.
 */
void
pgBackupGetPath(const pgBackup *backup, char *path, size_t len, const char *subdir)
{
	pgBackupGetPath2(backup, path, len, subdir, NULL);
}

/*
 * Construct absolute path of the backup directory.
 * Append "subdir1" and "subdir2" to the backup directory.
 */
void
pgBackupGetPath2(const pgBackup *backup, char *path, size_t len,
				 const char *subdir1, const char *subdir2)
{
	/* If "subdir1" is NULL do not check "subdir2" */
	if (!subdir1)
		snprintf(path, len, "%s/%s", backup_instance_path,
				 base36enc(backup->start_time));
	else if (!subdir2)
		snprintf(path, len, "%s/%s/%s", backup_instance_path,
				 base36enc(backup->start_time), subdir1);
	/* "subdir1" and "subdir2" is not NULL */
	else
		snprintf(path, len, "%s/%s/%s/%s", backup_instance_path,
				 base36enc(backup->start_time), subdir1, subdir2);

	make_native_path(path);
}

/*
 * Find parent base FULL backup for current backup using parent_backup_link
 */
pgBackup*
find_parent_full_backup(pgBackup *current_backup)
{
	pgBackup   *base_full_backup = NULL;
	base_full_backup = current_backup;

	if (!current_backup)
		elog(ERROR, "Target backup cannot be NULL");

	while (base_full_backup->parent_backup_link != NULL)
	{
		base_full_backup = base_full_backup->parent_backup_link;
	}

	if (base_full_backup->backup_mode != BACKUP_MODE_FULL)
		elog(ERROR, "Failed to find FULL backup parent for %s",
				base36enc(current_backup->start_time));

	return base_full_backup;
}

/*
 * Interate over parent chain and look for any problems.
 * Return 0 if chain is broken.
 *  result_backup must contain oldest existing backup after missing backup.
 *  we have no way to know if there are multiple missing backups.
 * Return 1 if chain is intact, but at least one backup is !OK.
 *  result_backup must contain oldest !OK backup.
 * Return 2 if chain is intact and all backups are OK.
 *	result_backup must contain FULL backup on which chain is based.
 */
int
scan_parent_chain(pgBackup *current_backup, pgBackup **result_backup)
{
	pgBackup   *target_backup = NULL;
	pgBackup   *invalid_backup = NULL;

	if (!current_backup)
		elog(ERROR, "Target backup cannot be NULL");

	target_backup = current_backup;

	while (target_backup->parent_backup_link)
	{
		if (target_backup->status != BACKUP_STATUS_OK &&
			  target_backup->status != BACKUP_STATUS_DONE)
			/* oldest invalid backup in parent chain */
			invalid_backup = target_backup;


		target_backup = target_backup->parent_backup_link;
	}

	/* Prevous loop will skip FULL backup because his parent_backup_link is NULL */
	if (target_backup->backup_mode == BACKUP_MODE_FULL &&
		(target_backup->status != BACKUP_STATUS_OK &&
		target_backup->status != BACKUP_STATUS_DONE))
	{
		invalid_backup = target_backup;
	}

	/* found chain end and oldest backup is not FULL */
	if (target_backup->backup_mode != BACKUP_MODE_FULL)
	{
		/* Set oldest child backup in chain */
		*result_backup = target_backup;
		return 0;
	}

	/* chain is ok, but some backups are invalid */
	if (invalid_backup)
	{
		*result_backup = invalid_backup;
		return 1;
	}

	*result_backup = target_backup;
	return 2;
}

/*
 * Determine if child_backup descend from parent_backup
 * This check DO NOT(!!!) guarantee that parent chain is intact,
 * because parent_backup can be missing.
 * If inclusive is true, then child_backup counts as a child of himself
 * if parent_backup_time is start_time of child_backup.
 */
bool
is_parent(time_t parent_backup_time, pgBackup *child_backup, bool inclusive)
{
	if (!child_backup)
		elog(ERROR, "Target backup cannot be NULL");

	while (child_backup->parent_backup_link &&
			child_backup->parent_backup != parent_backup_time)
	{
		child_backup = child_backup->parent_backup_link;
	}

	if (child_backup->parent_backup == parent_backup_time)
		return true;

	if (inclusive && child_backup->start_time == parent_backup_time)
		return true;

	return false;
}

/*
 * Return backup index number.
 * Note: this index number holds true until new sorting of backup list
 */
int
get_backup_index_number(parray *backup_list, pgBackup *backup)
{
	int i;

	for (i = 0; i < parray_num(backup_list); i++)
	{
		pgBackup   *tmp_backup = (pgBackup *) parray_get(backup_list, i);

		if (tmp_backup->start_time == backup->start_time)
			return i;
	}
	elog(ERROR, "Failed to find backup %s", base36enc(backup->start_time));
	return 0;
}<|MERGE_RESOLUTION|>--- conflicted
+++ resolved
@@ -514,15 +514,9 @@
 
 	pgBackupWriteControl(fp, backup);
 
-<<<<<<< HEAD
-	fio_fclose(fp);
-=======
-	if (fflush(fp) != 0 ||
-		fsync(fileno(fp)) != 0 ||
-		fclose(fp))
+	if (fio_fflush(fp) || fio_fclose(fp))
 		elog(ERROR, "Cannot write configuration file \"%s\": %s",
 			 conf_path, strerror(errno));
->>>>>>> d04d314e
 }
 
 /*
@@ -543,16 +537,8 @@
 
 	print_file_list(fp, files, root);
 
-<<<<<<< HEAD
-	if (fio_fflush(fp) != 0 ||
-		fio_fclose(fp))
+	if (fio_fflush(fp) || fio_fclose(fp))
 		elog(ERROR, "cannot write file list \"%s\": %s", path, strerror(errno));
-=======
-	if (fflush(fp) != 0 ||
-		fsync(fileno(fp)) != 0 ||
-		fclose(fp))
-		elog(ERROR, "Cannot write file list \"%s\": %s", path, strerror(errno));
->>>>>>> d04d314e
 }
 
 /*
