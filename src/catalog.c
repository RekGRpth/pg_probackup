/*-------------------------------------------------------------------------
 *
 * catalog.c: backup catalog operation
 *
 * Portions Copyright (c) 2009-2011, NIPPON TELEGRAPH AND TELEPHONE CORPORATION
 * Portions Copyright (c) 2015-2018, Postgres Professional
 *
 *-------------------------------------------------------------------------
 */

#include <dirent.h>
#include <signal.h>
#include <sys/stat.h>
#include <unistd.h>

#include "pg_probackup.h"
#include "utils/file.h"
#include "utils/configuration.h"

static const char *backupModes[] = {"", "PAGE", "PTRACK", "DELTA", "FULL"};
static pgBackup *readBackupControlFile(const char *path);

static bool exit_hook_registered = false;
static parray *lock_files = NULL;

static void
unlink_lock_atexit(void)
{
<<<<<<< HEAD
	int			res;
	res = fio_unlink(lock_file, FIO_BACKUP_HOST);
	if (res != 0 && errno != ENOENT)
		elog(WARNING, "%s: %s", lock_file, strerror(errno));
=======
	int			i;

	if (lock_files == NULL)
		return;

	for (i = 0; i < parray_num(lock_files); i++)
	{
		char	   *lock_file = (char *) parray_get(lock_files, i);
		int			res;

		res = unlink(lock_file);
		if (res != 0 && res != ENOENT)
			elog(WARNING, "%s: %s", lock_file, strerror(errno));
	}

	parray_walk(lock_files, pfree);
	parray_free(lock_files);
	lock_files = NULL;
}

/*
 * Read backup meta information from BACKUP_CONTROL_FILE.
 * If no backup matches, return NULL.
 */
pgBackup *
read_backup(time_t timestamp)
{
	pgBackup	tmp;
	char		conf_path[MAXPGPATH];

	tmp.start_time = timestamp;
	pgBackupGetPath(&tmp, conf_path, lengthof(conf_path), BACKUP_CONTROL_FILE);

	return readBackupControlFile(conf_path);
>>>>>>> ba841068
}

/*
 * Save the backup status into BACKUP_CONTROL_FILE.
 *
 * We need to reread the backup using its ID and save it changing only its
 * status.
 */
void
write_backup_status(pgBackup *backup, BackupStatus status)
{
	pgBackup   *tmp;

	tmp = read_backup(backup->start_time);

	backup->status = status;
	tmp->status = backup->status;
	write_backup(tmp);

	pgBackupFree(tmp);
}

/*
 * Create exclusive lockfile in the backup's directory.
 */
bool
lock_backup(pgBackup *backup)
{
	char		lock_file[MAXPGPATH];
	int			fd;
	char		buffer[MAXPGPATH * 2 + 256];
	int			ntries;
	int			len;
	int			encoded_pid;
	pid_t		my_pid,
				my_p_pid;

	pgBackupGetPath(backup, lock_file, lengthof(lock_file), BACKUP_CATALOG_PID);

	/*
	 * If the PID in the lockfile is our own PID or our parent's or
	 * grandparent's PID, then the file must be stale (probably left over from
	 * a previous system boot cycle).  We need to check this because of the
	 * likelihood that a reboot will assign exactly the same PID as we had in
	 * the previous reboot, or one that's only one or two counts larger and
	 * hence the lockfile's PID now refers to an ancestor shell process.  We
	 * allow pg_ctl to pass down its parent shell PID (our grandparent PID)
	 * via the environment variable PG_GRANDPARENT_PID; this is so that
	 * launching the postmaster via pg_ctl can be just as reliable as
	 * launching it directly.  There is no provision for detecting
	 * further-removed ancestor processes, but if the init script is written
	 * carefully then all but the immediate parent shell will be root-owned
	 * processes and so the kill test will fail with EPERM.  Note that we
	 * cannot get a false negative this way, because an existing postmaster
	 * would surely never launch a competing postmaster or pg_ctl process
	 * directly.
	 */
	my_pid = getpid();
#ifndef WIN32
	my_p_pid = getppid();
#else

	/*
	 * Windows hasn't got getppid(), but doesn't need it since it's not using
	 * real kill() either...
	 */
	my_p_pid = 0;
#endif

	/*
	 * We need a loop here because of race conditions.  But don't loop forever
	 * (for example, a non-writable $backup_instance_path directory might cause a failure
	 * that won't go away).  100 tries seems like plenty.
	 */
	for (ntries = 0;; ntries++)
	{
		/*
		 * Try to create the lock file --- O_EXCL makes this atomic.
		 *
		 * Think not to make the file protection weaker than 0600.  See
		 * comments below.
		 */
		fd = fio_open(lock_file, O_RDWR | O_CREAT | O_EXCL, FIO_BACKUP_HOST);
		if (fd >= 0)
			break;				/* Success; exit the retry loop */

		/*
		 * Couldn't create the pid file. Probably it already exists.
		 */
		if ((errno != EEXIST && errno != EACCES) || ntries > 100)
			elog(ERROR, "Could not create lock file \"%s\": %s",
				 lock_file, strerror(errno));

		/*
		 * Read the file to get the old owner's PID.  Note race condition
		 * here: file might have been deleted since we tried to create it.
		 */
		fd = fio_open(lock_file, O_RDONLY, FIO_BACKUP_HOST);
		if (fd < 0)
		{
			if (errno == ENOENT)
				continue;		/* race condition; try again */
			elog(ERROR, "Could not open lock file \"%s\": %s",
				 lock_file, strerror(errno));
		}
<<<<<<< HEAD
		if ((len = fio_read(fd, buffer, sizeof(buffer) - 1)) < 0)
			elog(ERROR, "could not read lock file \"%s\": %s",
=======
		if ((len = read(fd, buffer, sizeof(buffer) - 1)) < 0)
			elog(ERROR, "Could not read lock file \"%s\": %s",
>>>>>>> ba841068
				 lock_file, strerror(errno));
		fio_close(fd);

		if (len == 0)
			elog(ERROR, "Lock file \"%s\" is empty", lock_file);

		buffer[len] = '\0';
		encoded_pid = atoi(buffer);

		if (encoded_pid <= 0)
			elog(ERROR, "Bogus data in lock file \"%s\": \"%s\"",
				 lock_file, buffer);

		/*
		 * Check to see if the other process still exists
		 *
		 * Per discussion above, my_pid, my_p_pid can be
		 * ignored as false matches.
		 *
		 * Normally kill() will fail with ESRCH if the given PID doesn't
		 * exist.
		 */
		if (encoded_pid != my_pid && encoded_pid != my_p_pid)
		{
			if (kill(encoded_pid, 0) == 0)
			{
				elog(WARNING, "Process %d is using backup %s and still is running",
					 encoded_pid, base36enc(backup->start_time));
				return false;
			}
			else
			{
				if (errno == ESRCH)
					elog(WARNING, "Process %d which used backup %s no longer exists",
						 encoded_pid, base36enc(backup->start_time));
				else
					elog(ERROR, "Failed to send signal 0 to a process %d: %s",
						encoded_pid, strerror(errno));
			}
		}

		/*
		 * Looks like nobody's home.  Unlink the file and try again to create
		 * it.  Need a loop because of possible race condition against other
		 * would-be creators.
		 */
<<<<<<< HEAD
		if (fio_unlink(lock_file, FIO_BACKUP_HOST) < 0)
			elog(ERROR, "could not remove old lock file \"%s\": %s",
=======
		if (unlink(lock_file) < 0)
			elog(ERROR, "Could not remove old lock file \"%s\": %s",
>>>>>>> ba841068
				 lock_file, strerror(errno));
	}

	/*
	 * Successfully created the file, now fill it.
	 */
	snprintf(buffer, sizeof(buffer), "%d\n", my_pid);

	errno = 0;
	if (fio_write(fd, buffer, strlen(buffer)) != strlen(buffer))
	{
		int			save_errno = errno;

		fio_close(fd);
		fio_unlink(lock_file, FIO_BACKUP_HOST);
		/* if write didn't set errno, assume problem is no disk space */
		errno = save_errno ? save_errno : ENOSPC;
		elog(ERROR, "Could not write lock file \"%s\": %s",
			 lock_file, strerror(errno));
	}
	if (fio_flush(fd) != 0)
	{
		int			save_errno = errno;

		fio_close(fd);
		fio_unlink(lock_file, FIO_BACKUP_HOST);
		errno = save_errno;
		elog(ERROR, "Could not write lock file \"%s\": %s",
			 lock_file, strerror(errno));
	}
	if (fio_close(fd) != 0)
	{
		int			save_errno = errno;

		fio_unlink(lock_file, FIO_BACKUP_HOST);
		errno = save_errno;
		elog(ERROR, "Culd not write lock file \"%s\": %s",
			 lock_file, strerror(errno));
	}

	/*
	 * Arrange to unlink the lock file(s) at proc_exit.
	 */
	if (!exit_hook_registered)
	{
		atexit(unlink_lock_atexit);
		exit_hook_registered = true;
	}

	/* Use parray so that the lock files are unlinked in a loop */
	if (lock_files == NULL)
		lock_files = parray_new();
	parray_append(lock_files, pgut_strdup(lock_file));

<<<<<<< HEAD
	return readBackupControlFile(conf_path);
}

/*
 * Save the backup status into BACKUP_CONTROL_FILE.
 *
 * We need to reread the backup using its ID and save it changing only its
 * status.
 */
void
write_backup_status(pgBackup *backup)
{
	pgBackup   *tmp;

	tmp = read_backup(backup->start_time);
	if (tmp != NULL)
	{
		tmp->status = backup->status;
		write_backup(tmp);

		pgBackupFree(tmp);
	}
=======
	return true;
>>>>>>> ba841068
}

/*
 * Get backup_mode in string representation.
 */
const char *
pgBackupGetBackupMode(pgBackup *backup)
{
	return backupModes[backup->backup_mode];
}

static bool
IsDir(const char *dirpath, const char *entry, fio_location location)
{
	char		path[MAXPGPATH];
	struct stat	st;

	snprintf(path, MAXPGPATH, "%s/%s", dirpath, entry);

	return fio_stat(path, &st, false, location) == 0 && S_ISDIR(st.st_mode);
}

/*
 * Create list of backups.
 * If 'requested_backup_id' is INVALID_BACKUP_ID, return list of all backups.
 * The list is sorted in order of descending start time.
 * If valid backup id is passed only matching backup will be added to the list.
 */
parray *
catalog_get_backup_list(time_t requested_backup_id)
{
	DIR			   *data_dir = NULL;
	struct dirent  *data_ent = NULL;
	parray		   *backups = NULL;
	pgBackup	   *backup = NULL;
	int		i;

	/* open backup instance backups directory */
	data_dir = fio_opendir(backup_instance_path, FIO_BACKUP_HOST);
	if (data_dir == NULL)
	{
		elog(WARNING, "cannot open directory \"%s\": %s", backup_instance_path,
			strerror(errno));
		goto err_proc;
	}

	/* scan the directory and list backups */
	backups = parray_new();
	for (; (data_ent = fio_readdir(data_dir)) != NULL; errno = 0)
	{
		char backup_conf_path[MAXPGPATH];
		char data_path[MAXPGPATH];

		/* skip not-directory entries and hidden entries */
		if (!IsDir(backup_instance_path, data_ent->d_name, FIO_BACKUP_HOST)
			|| data_ent->d_name[0] == '.')
			continue;

		/* open subdirectory of specific backup */
		join_path_components(data_path, backup_instance_path, data_ent->d_name);

		/* read backup information from BACKUP_CONTROL_FILE */
		snprintf(backup_conf_path, MAXPGPATH, "%s/%s", data_path, BACKUP_CONTROL_FILE);
		backup = readBackupControlFile(backup_conf_path);

		if (!backup)
		{
			backup = pgut_new(pgBackup);
			pgBackupInit(backup);
			backup->start_time = base36dec(data_ent->d_name);
		}
		else if (strcmp(base36enc(backup->start_time), data_ent->d_name) != 0)
		{
			elog(WARNING, "backup ID in control file \"%s\" doesn't match name of the backup folder \"%s\"",
				 base36enc(backup->start_time), backup_conf_path);
		}

		backup->backup_id = backup->start_time;
		if (requested_backup_id != INVALID_BACKUP_ID
			&& requested_backup_id != backup->start_time)
		{
			pgBackupFree(backup);
			continue;
		}
		parray_append(backups, backup);
		backup = NULL;

		if (errno && errno != ENOENT)
		{
			elog(WARNING, "cannot read data directory \"%s\": %s",
				 data_ent->d_name, strerror(errno));
			goto err_proc;
		}
	}
	if (errno)
	{
		elog(WARNING, "cannot read backup root directory \"%s\": %s",
			backup_instance_path, strerror(errno));
		goto err_proc;
	}

	fio_closedir(data_dir);
	data_dir = NULL;

	parray_qsort(backups, pgBackupCompareIdDesc);

	/* Link incremental backups with their ancestors.*/
	for (i = 0; i < parray_num(backups); i++)
	{
		pgBackup *curr = parray_get(backups, i);

		int j;

		if (curr->backup_mode == BACKUP_MODE_FULL)
			continue;

		for (j = i+1; j < parray_num(backups); j++)
		{
			pgBackup *ancestor = parray_get(backups, j);

			if (ancestor->start_time == curr->parent_backup)
			{
				curr->parent_backup_link = ancestor;
				/* elog(INFO, "curr %s, ancestor %s j=%d", base36enc_dup(curr->start_time),
						base36enc_dup(ancestor->start_time), j); */
				break;
			}
		}
	}

	return backups;

err_proc:
	if (data_dir)
		fio_closedir(data_dir);
	if (backup)
		pgBackupFree(backup);
	if (backups)
		parray_walk(backups, pgBackupFree);
	parray_free(backups);

	elog(ERROR, "Failed to get backup list");

	return NULL;
}

/*
 * Lock list of backups. Function goes in backward direction.
 */
void
catalog_lock_backup_list(parray *backup_list, int from_idx, int to_idx)
{
	int			start_idx,
				end_idx;
	int			i;

	if (parray_num(backup_list) == 0)
		return;

	start_idx = Max(from_idx, to_idx);
	end_idx = Min(from_idx, to_idx);

	for (i = start_idx; i >= end_idx; i--)
	{
		pgBackup   *backup = (pgBackup *) parray_get(backup_list, i);
		if (!lock_backup(backup))
			elog(ERROR, "Cannot lock backup %s directory",
				 base36enc(backup->start_time));
	}
}

/*
 * Find the last completed backup on given timeline
 */
pgBackup *
catalog_get_last_data_backup(parray *backup_list, TimeLineID tli)
{
	int			i;
	pgBackup   *backup = NULL;

	/* backup_list is sorted in order of descending ID */
	for (i = 0; i < parray_num(backup_list); i++)
	{
		backup = (pgBackup *) parray_get(backup_list, (size_t) i);

		if (backup->status == BACKUP_STATUS_OK && backup->tli == tli)
			return backup;
	}

	return NULL;
}

/* create backup directory in $BACKUP_PATH */
int
pgBackupCreateDir(pgBackup *backup)
{
	int		i;
	char	path[MAXPGPATH];
	char   *subdirs[] = { DATABASE_DIR, NULL };

	pgBackupGetPath(backup, path, lengthof(path), NULL);

	if (!dir_is_empty(path))
		elog(ERROR, "backup destination is not empty \"%s\"", path);

	fio_mkdir(path, DIR_PERMISSION, FIO_BACKUP_HOST);

	/* create directories for actual backup files */
	for (i = 0; subdirs[i]; i++)
	{
		pgBackupGetPath(backup, path, lengthof(path), subdirs[i]);
		fio_mkdir(path, DIR_PERMISSION, FIO_BACKUP_HOST);
	}

	return 0;
}

/*
 * Write information about backup.in to stream "out".
 */
void
pgBackupWriteControl(FILE *out, pgBackup *backup)
{
	char		timestamp[100];

	fio_fprintf(out, "#Configuration\n");
	fio_fprintf(out, "backup-mode = %s\n", pgBackupGetBackupMode(backup));
	fio_fprintf(out, "stream = %s\n", backup->stream ? "true" : "false");
	fio_fprintf(out, "compress-alg = %s\n",
			deparse_compress_alg(backup->compress_alg));
	fio_fprintf(out, "compress-level = %d\n", backup->compress_level);
	fio_fprintf(out, "from-replica = %s\n", backup->from_replica ? "true" : "false");

	fio_fprintf(out, "\n#Compatibility\n");
	fio_fprintf(out, "block-size = %u\n", backup->block_size);
	fio_fprintf(out, "xlog-block-size = %u\n", backup->wal_block_size);
	fio_fprintf(out, "checksum-version = %u\n", backup->checksum_version);
	if (backup->program_version[0] != '\0')
		fio_fprintf(out, "program-version = %s\n", backup->program_version);
	if (backup->server_version[0] != '\0')
		fio_fprintf(out, "server-version = %s\n", backup->server_version);

	fio_fprintf(out, "\n#Result backup info\n");
	fio_fprintf(out, "timelineid = %d\n", backup->tli);
	/* LSN returned by pg_start_backup */
	fio_fprintf(out, "start-lsn = %X/%X\n",
			(uint32) (backup->start_lsn >> 32),
			(uint32) backup->start_lsn);
	/* LSN returned by pg_stop_backup */
	fio_fprintf(out, "stop-lsn = %X/%X\n",
			(uint32) (backup->stop_lsn >> 32),
			(uint32) backup->stop_lsn);

	time2iso(timestamp, lengthof(timestamp), backup->start_time);
	fio_fprintf(out, "start-time = '%s'\n", timestamp);
	if (backup->end_time > 0)
	{
		time2iso(timestamp, lengthof(timestamp), backup->end_time);
		fio_fprintf(out, "end-time = '%s'\n", timestamp);
	}
	fio_fprintf(out, "recovery-xid = " XID_FMT "\n", backup->recovery_xid);
	if (backup->recovery_time > 0)
	{
		time2iso(timestamp, lengthof(timestamp), backup->recovery_time);
		fio_fprintf(out, "recovery-time = '%s'\n", timestamp);
	}

	/*
	 * Size of PGDATA directory. The size does not include size of related
	 * WAL segments in archive 'wal' directory.
	 */
	if (backup->data_bytes != BYTES_INVALID)
		fio_fprintf(out, "data-bytes = " INT64_FORMAT "\n", backup->data_bytes);

	if (backup->wal_bytes != BYTES_INVALID)
		fio_fprintf(out, "wal-bytes = " INT64_FORMAT "\n", backup->wal_bytes);

	fio_fprintf(out, "status = %s\n", status2str(backup->status));

	/* 'parent_backup' is set if it is incremental backup */
	if (backup->parent_backup != 0)
		fio_fprintf(out, "parent-backup-id = '%s'\n", base36enc(backup->parent_backup));

	/* print connection info except password */
	if (backup->primary_conninfo)
		fio_fprintf(out, "primary_conninfo = '%s'\n", backup->primary_conninfo);
}

/*
 * Save the backup content into BACKUP_CONTROL_FILE.
 */
void
write_backup(pgBackup *backup)
{
	FILE   *fp = NULL;
	char	conf_path[MAXPGPATH];

	pgBackupGetPath(backup, conf_path, lengthof(conf_path), BACKUP_CONTROL_FILE);
	fp = fio_fopen(conf_path, PG_BINARY_W, FIO_BACKUP_HOST);
	if (fp == NULL)
		elog(ERROR, "Cannot open configuration file \"%s\": %s", conf_path,
			 strerror(errno));

	pgBackupWriteControl(fp, backup);

	if (fio_fflush(fp) || fio_fclose(fp))
		elog(ERROR, "Cannot write configuration file \"%s\": %s",
			 conf_path, strerror(errno));
}

/*
 * Output the list of files to backup catalog DATABASE_FILE_LIST
 */
void
write_backup_filelist(pgBackup *backup, parray *files, const char *root)
{
	FILE	   *fp;
	char		path[MAXPGPATH];

	pgBackupGetPath(backup, path, lengthof(path), DATABASE_FILE_LIST);

	fp = fio_fopen(path, PG_BINARY_W, FIO_BACKUP_HOST);
	if (fp == NULL)
		elog(ERROR, "Cannot open file list \"%s\": %s", path,
			strerror(errno));

	print_file_list(fp, files, root);

	if (fio_fflush(fp) || fio_fclose(fp))
		elog(ERROR, "cannot write file list \"%s\": %s", path, strerror(errno));
}

/*
 * Read BACKUP_CONTROL_FILE and create pgBackup.
 *  - Comment starts with ';'.
 *  - Do not care section.
 */
static pgBackup *
readBackupControlFile(const char *path)
{
	pgBackup   *backup = pgut_new(pgBackup);
	char	   *backup_mode = NULL;
	char	   *start_lsn = NULL;
	char	   *stop_lsn = NULL;
	char	   *status = NULL;
	char	   *parent_backup = NULL;
	char	   *program_version = NULL;
	char	   *server_version = NULL;
	char	   *compress_alg = NULL;
	int			parsed_options;

	ConfigOption options[] =
	{
		{'s', 0, "backup-mode",			&backup_mode, SOURCE_FILE_STRICT},
		{'u', 0, "timelineid",			&backup->tli, SOURCE_FILE_STRICT},
		{'s', 0, "start-lsn",			&start_lsn, SOURCE_FILE_STRICT},
		{'s', 0, "stop-lsn",			&stop_lsn, SOURCE_FILE_STRICT},
		{'t', 0, "start-time",			&backup->start_time, SOURCE_FILE_STRICT},
		{'t', 0, "end-time",			&backup->end_time, SOURCE_FILE_STRICT},
		{'U', 0, "recovery-xid",		&backup->recovery_xid, SOURCE_FILE_STRICT},
		{'t', 0, "recovery-time",		&backup->recovery_time, SOURCE_FILE_STRICT},
		{'I', 0, "data-bytes",			&backup->data_bytes, SOURCE_FILE_STRICT},
		{'I', 0, "wal-bytes",			&backup->wal_bytes, SOURCE_FILE_STRICT},
		{'u', 0, "block-size",			&backup->block_size, SOURCE_FILE_STRICT},
		{'u', 0, "xlog-block-size",		&backup->wal_block_size, SOURCE_FILE_STRICT},
		{'u', 0, "checksum-version",	&backup->checksum_version, SOURCE_FILE_STRICT},
		{'s', 0, "program-version",		&program_version, SOURCE_FILE_STRICT},
		{'s', 0, "server-version",		&server_version, SOURCE_FILE_STRICT},
		{'b', 0, "stream",				&backup->stream, SOURCE_FILE_STRICT},
		{'s', 0, "status",				&status, SOURCE_FILE_STRICT},
		{'s', 0, "parent-backup-id",	&parent_backup, SOURCE_FILE_STRICT},
		{'s', 0, "compress-alg",		&compress_alg, SOURCE_FILE_STRICT},
		{'u', 0, "compress-level",		&backup->compress_level, SOURCE_FILE_STRICT},
		{'b', 0, "from-replica",		&backup->from_replica, SOURCE_FILE_STRICT},
		{'s', 0, "primary-conninfo",	&backup->primary_conninfo, SOURCE_FILE_STRICT},
		{0}
	};

	pgBackupInit(backup);
	if (fio_access(path, F_OK, FIO_BACKUP_HOST) != 0)
	{
		elog(WARNING, "Control file \"%s\" doesn't exist", path);
		pgBackupFree(backup);
		return NULL;
	}

	parsed_options = config_read_opt(path, options, WARNING, true);

	if (parsed_options == 0)
	{
		elog(WARNING, "Control file \"%s\" is empty", path);
		pgBackupFree(backup);
		return NULL;
	}

	if (backup->start_time == 0)
	{
		elog(WARNING, "Invalid ID/start-time, control file \"%s\" is corrupted", path);
		pgBackupFree(backup);
		return NULL;
	}

	if (backup_mode)
	{
		backup->backup_mode = parse_backup_mode(backup_mode);
		free(backup_mode);
	}

	if (start_lsn)
	{
		uint32 xlogid;
		uint32 xrecoff;

		if (sscanf(start_lsn, "%X/%X", &xlogid, &xrecoff) == 2)
			backup->start_lsn = (XLogRecPtr) ((uint64) xlogid << 32) | xrecoff;
		else
			elog(WARNING, "Invalid START_LSN \"%s\"", start_lsn);
		free(start_lsn);
	}

	if (stop_lsn)
	{
		uint32 xlogid;
		uint32 xrecoff;

		if (sscanf(stop_lsn, "%X/%X", &xlogid, &xrecoff) == 2)
			backup->stop_lsn = (XLogRecPtr) ((uint64) xlogid << 32) | xrecoff;
		else
			elog(WARNING, "Invalid STOP_LSN \"%s\"", stop_lsn);
		free(stop_lsn);
	}

	if (status)
	{
		if (strcmp(status, "OK") == 0)
			backup->status = BACKUP_STATUS_OK;
		else if (strcmp(status, "ERROR") == 0)
			backup->status = BACKUP_STATUS_ERROR;
		else if (strcmp(status, "RUNNING") == 0)
			backup->status = BACKUP_STATUS_RUNNING;
		else if (strcmp(status, "MERGING") == 0)
			backup->status = BACKUP_STATUS_MERGING;
		else if (strcmp(status, "DELETING") == 0)
			backup->status = BACKUP_STATUS_DELETING;
		else if (strcmp(status, "DELETED") == 0)
			backup->status = BACKUP_STATUS_DELETED;
		else if (strcmp(status, "DONE") == 0)
			backup->status = BACKUP_STATUS_DONE;
		else if (strcmp(status, "ORPHAN") == 0)
			backup->status = BACKUP_STATUS_ORPHAN;
		else if (strcmp(status, "CORRUPT") == 0)
			backup->status = BACKUP_STATUS_CORRUPT;
		else
			elog(WARNING, "Invalid STATUS \"%s\"", status);
		free(status);
	}

	if (parent_backup)
	{
		backup->parent_backup = base36dec(parent_backup);
		free(parent_backup);
	}

	if (program_version)
	{
		StrNCpy(backup->program_version, program_version,
				sizeof(backup->program_version));
		pfree(program_version);
	}

	if (server_version)
	{
		StrNCpy(backup->server_version, server_version,
				sizeof(backup->server_version));
		pfree(server_version);
	}

	if (compress_alg)
		backup->compress_alg = parse_compress_alg(compress_alg);

	return backup;
}

BackupMode
parse_backup_mode(const char *value)
{
	const char *v = value;
	size_t		len;

	/* Skip all spaces detected */
	while (IsSpace(*v))
		v++;
	len = strlen(v);

	if (len > 0 && pg_strncasecmp("full", v, len) == 0)
		return BACKUP_MODE_FULL;
	else if (len > 0 && pg_strncasecmp("page", v, len) == 0)
		return BACKUP_MODE_DIFF_PAGE;
	else if (len > 0 && pg_strncasecmp("ptrack", v, len) == 0)
		return BACKUP_MODE_DIFF_PTRACK;
	else if (len > 0 && pg_strncasecmp("delta", v, len) == 0)
		return BACKUP_MODE_DIFF_DELTA;

	/* Backup mode is invalid, so leave with an error */
	elog(ERROR, "invalid backup-mode \"%s\"", value);
	return BACKUP_MODE_INVALID;
}

const char *
deparse_backup_mode(BackupMode mode)
{
	switch (mode)
	{
		case BACKUP_MODE_FULL:
			return "full";
		case BACKUP_MODE_DIFF_PAGE:
			return "page";
		case BACKUP_MODE_DIFF_PTRACK:
			return "ptrack";
		case BACKUP_MODE_DIFF_DELTA:
			return "delta";
		case BACKUP_MODE_INVALID:
			return "invalid";
	}

	return NULL;
}

CompressAlg
parse_compress_alg(const char *arg)
{
	size_t		len;

	/* Skip all spaces detected */
	while (isspace((unsigned char)*arg))
		arg++;
	len = strlen(arg);

	if (len == 0)
		elog(ERROR, "compress algrorithm is empty");

	if (pg_strncasecmp("zlib", arg, len) == 0)
		return ZLIB_COMPRESS;
	else if (pg_strncasecmp("pglz", arg, len) == 0)
		return PGLZ_COMPRESS;
	else if (pg_strncasecmp("none", arg, len) == 0)
		return NONE_COMPRESS;
	else
		elog(ERROR, "invalid compress algorithm value \"%s\"", arg);

	return NOT_DEFINED_COMPRESS;
}

const char*
deparse_compress_alg(int alg)
{
	switch (alg)
	{
		case NONE_COMPRESS:
		case NOT_DEFINED_COMPRESS:
			return "none";
		case ZLIB_COMPRESS:
			return "zlib";
		case PGLZ_COMPRESS:
			return "pglz";
	}

	return NULL;
}

/*
 * Fill pgBackup struct with default values.
 */
void
pgBackupInit(pgBackup *backup)
{
	backup->backup_id = INVALID_BACKUP_ID;
	backup->backup_mode = BACKUP_MODE_INVALID;
	backup->status = BACKUP_STATUS_INVALID;
	backup->tli = 0;
	backup->start_lsn = 0;
	backup->stop_lsn = 0;
	backup->start_time = (time_t) 0;
	backup->end_time = (time_t) 0;
	backup->recovery_xid = 0;
	backup->recovery_time = (time_t) 0;

	backup->data_bytes = BYTES_INVALID;
	backup->wal_bytes = BYTES_INVALID;

	backup->compress_alg = COMPRESS_ALG_DEFAULT;
	backup->compress_level = COMPRESS_LEVEL_DEFAULT;

	backup->block_size = BLCKSZ;
	backup->wal_block_size = XLOG_BLCKSZ;
	backup->checksum_version = 0;

	backup->stream = false;
	backup->from_replica = false;
	backup->parent_backup = INVALID_BACKUP_ID;
	backup->parent_backup_link = NULL;
	backup->primary_conninfo = NULL;
	backup->program_version[0] = '\0';
	backup->server_version[0] = '\0';
}

/* free pgBackup object */
void
pgBackupFree(void *backup)
{
	pgBackup *b = (pgBackup *) backup;

	pfree(b->primary_conninfo);
	pfree(backup);
}

/* Compare two pgBackup with their IDs (start time) in ascending order */
int
pgBackupCompareId(const void *l, const void *r)
{
	pgBackup *lp = *(pgBackup **)l;
	pgBackup *rp = *(pgBackup **)r;

	if (lp->start_time > rp->start_time)
		return 1;
	else if (lp->start_time < rp->start_time)
		return -1;
	else
		return 0;
}

/* Compare two pgBackup with their IDs in descending order */
int
pgBackupCompareIdDesc(const void *l, const void *r)
{
	return -pgBackupCompareId(l, r);
}

/*
 * Construct absolute path of the backup directory.
 * If subdir is not NULL, it will be appended after the path.
 */
void
pgBackupGetPath(const pgBackup *backup, char *path, size_t len, const char *subdir)
{
	pgBackupGetPath2(backup, path, len, subdir, NULL);
}

/*
 * Construct absolute path of the backup directory.
 * Append "subdir1" and "subdir2" to the backup directory.
 */
void
pgBackupGetPath2(const pgBackup *backup, char *path, size_t len,
				 const char *subdir1, const char *subdir2)
{
	/* If "subdir1" is NULL do not check "subdir2" */
	if (!subdir1)
		snprintf(path, len, "%s/%s", backup_instance_path,
				 base36enc(backup->start_time));
	else if (!subdir2)
		snprintf(path, len, "%s/%s/%s", backup_instance_path,
				 base36enc(backup->start_time), subdir1);
	/* "subdir1" and "subdir2" is not NULL */
	else
		snprintf(path, len, "%s/%s/%s/%s", backup_instance_path,
				 base36enc(backup->start_time), subdir1, subdir2);

	make_native_path(path);
}

/*
 * Find parent base FULL backup for current backup using parent_backup_link
 */
pgBackup*
find_parent_full_backup(pgBackup *current_backup)
{
	pgBackup   *base_full_backup = NULL;
	base_full_backup = current_backup;

	if (!current_backup)
		elog(ERROR, "Target backup cannot be NULL");

	while (base_full_backup->parent_backup_link != NULL)
	{
		base_full_backup = base_full_backup->parent_backup_link;
	}

	if (base_full_backup->backup_mode != BACKUP_MODE_FULL)
		elog(ERROR, "Failed to find FULL backup parent for %s",
				base36enc(current_backup->start_time));

	return base_full_backup;
}

/*
 * Interate over parent chain and look for any problems.
 * Return 0 if chain is broken.
 *  result_backup must contain oldest existing backup after missing backup.
 *  we have no way to know if there are multiple missing backups.
 * Return 1 if chain is intact, but at least one backup is !OK.
 *  result_backup must contain oldest !OK backup.
 * Return 2 if chain is intact and all backups are OK.
 *	result_backup must contain FULL backup on which chain is based.
 */
int
scan_parent_chain(pgBackup *current_backup, pgBackup **result_backup)
{
	pgBackup   *target_backup = NULL;
	pgBackup   *invalid_backup = NULL;

	if (!current_backup)
		elog(ERROR, "Target backup cannot be NULL");

	target_backup = current_backup;

	while (target_backup->parent_backup_link)
	{
		if (target_backup->status != BACKUP_STATUS_OK &&
			  target_backup->status != BACKUP_STATUS_DONE)
			/* oldest invalid backup in parent chain */
			invalid_backup = target_backup;


		target_backup = target_backup->parent_backup_link;
	}

	/* Prevous loop will skip FULL backup because his parent_backup_link is NULL */
	if (target_backup->backup_mode == BACKUP_MODE_FULL &&
		(target_backup->status != BACKUP_STATUS_OK &&
		target_backup->status != BACKUP_STATUS_DONE))
	{
		invalid_backup = target_backup;
	}

	/* found chain end and oldest backup is not FULL */
	if (target_backup->backup_mode != BACKUP_MODE_FULL)
	{
		/* Set oldest child backup in chain */
		*result_backup = target_backup;
		return 0;
	}

	/* chain is ok, but some backups are invalid */
	if (invalid_backup)
	{
		*result_backup = invalid_backup;
		return 1;
	}

	*result_backup = target_backup;
	return 2;
}

/*
 * Determine if child_backup descend from parent_backup
 * This check DO NOT(!!!) guarantee that parent chain is intact,
 * because parent_backup can be missing.
 * If inclusive is true, then child_backup counts as a child of himself
 * if parent_backup_time is start_time of child_backup.
 */
bool
is_parent(time_t parent_backup_time, pgBackup *child_backup, bool inclusive)
{
	if (!child_backup)
		elog(ERROR, "Target backup cannot be NULL");

	if (inclusive && child_backup->start_time == parent_backup_time)
		return true;

	while (child_backup->parent_backup_link &&
			child_backup->parent_backup != parent_backup_time)
	{
		child_backup = child_backup->parent_backup_link;
	}

	if (child_backup->parent_backup == parent_backup_time)
		return true;

	//if (inclusive && child_backup->start_time == parent_backup_time)
	//	return true;

	return false;
}

/*
 * Return backup index number.
 * Note: this index number holds true until new sorting of backup list
 */
int
get_backup_index_number(parray *backup_list, pgBackup *backup)
{
	int i;

	for (i = 0; i < parray_num(backup_list); i++)
	{
		pgBackup   *tmp_backup = (pgBackup *) parray_get(backup_list, i);

		if (tmp_backup->start_time == backup->start_time)
			return i;
	}
	elog(ERROR, "Failed to find backup %s", base36enc(backup->start_time));
	return 0;
}<|MERGE_RESOLUTION|>--- conflicted
+++ resolved
@@ -26,12 +26,6 @@
 static void
 unlink_lock_atexit(void)
 {
-<<<<<<< HEAD
-	int			res;
-	res = fio_unlink(lock_file, FIO_BACKUP_HOST);
-	if (res != 0 && errno != ENOENT)
-		elog(WARNING, "%s: %s", lock_file, strerror(errno));
-=======
 	int			i;
 
 	if (lock_files == NULL)
@@ -42,8 +36,8 @@
 		char	   *lock_file = (char *) parray_get(lock_files, i);
 		int			res;
 
-		res = unlink(lock_file);
-		if (res != 0 && res != ENOENT)
+		res = fio_unlink(lock_file, FIO_BACKUP_HOST);
+		if (res != 0 && errno != ENOENT)
 			elog(WARNING, "%s: %s", lock_file, strerror(errno));
 	}
 
@@ -66,7 +60,6 @@
 	pgBackupGetPath(&tmp, conf_path, lengthof(conf_path), BACKUP_CONTROL_FILE);
 
 	return readBackupControlFile(conf_path);
->>>>>>> ba841068
 }
 
 /*
@@ -172,13 +165,8 @@
 			elog(ERROR, "Could not open lock file \"%s\": %s",
 				 lock_file, strerror(errno));
 		}
-<<<<<<< HEAD
 		if ((len = fio_read(fd, buffer, sizeof(buffer) - 1)) < 0)
-			elog(ERROR, "could not read lock file \"%s\": %s",
-=======
-		if ((len = read(fd, buffer, sizeof(buffer) - 1)) < 0)
 			elog(ERROR, "Could not read lock file \"%s\": %s",
->>>>>>> ba841068
 				 lock_file, strerror(errno));
 		fio_close(fd);
 
@@ -225,13 +213,8 @@
 		 * it.  Need a loop because of possible race condition against other
 		 * would-be creators.
 		 */
-<<<<<<< HEAD
 		if (fio_unlink(lock_file, FIO_BACKUP_HOST) < 0)
-			elog(ERROR, "could not remove old lock file \"%s\": %s",
-=======
-		if (unlink(lock_file) < 0)
 			elog(ERROR, "Could not remove old lock file \"%s\": %s",
->>>>>>> ba841068
 				 lock_file, strerror(errno));
 	}
 
@@ -286,32 +269,7 @@
 		lock_files = parray_new();
 	parray_append(lock_files, pgut_strdup(lock_file));
 
-<<<<<<< HEAD
-	return readBackupControlFile(conf_path);
-}
-
-/*
- * Save the backup status into BACKUP_CONTROL_FILE.
- *
- * We need to reread the backup using its ID and save it changing only its
- * status.
- */
-void
-write_backup_status(pgBackup *backup)
-{
-	pgBackup   *tmp;
-
-	tmp = read_backup(backup->start_time);
-	if (tmp != NULL)
-	{
-		tmp->status = backup->status;
-		write_backup(tmp);
-
-		pgBackupFree(tmp);
-	}
-=======
 	return true;
->>>>>>> ba841068
 }
 
 /*
