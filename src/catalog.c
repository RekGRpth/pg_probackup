/*-------------------------------------------------------------------------
 *
 * catalog.c: backup catalog operation
 *
 * Portions Copyright (c) 2009-2011, NIPPON TELEGRAPH AND TELEPHONE CORPORATION
 * Portions Copyright (c) 2015-2018, Postgres Professional
 *
 *-------------------------------------------------------------------------
 */

#include <dirent.h>
#include <signal.h>
#include <sys/stat.h>
#include <unistd.h>

<<<<<<< HEAD
#include "pg_probackup.h"
#include "utils/file.h"
=======
#include "utils/configuration.h"
>>>>>>> c14c5a58

static const char *backupModes[] = {"", "PAGE", "PTRACK", "DELTA", "FULL"};
static pgBackup *readBackupControlFile(const char *path);

static bool exit_hook_registered = false;
static char lock_file[MAXPGPATH];

static void
unlink_lock_atexit(void)
{
	int			res;
	res = fio_unlink(lock_file, FIO_BACKUP_HOST);
	if (res != 0 && errno != ENOENT)
		elog(WARNING, "%s: %s", lock_file, strerror(errno));
}

/*
 * Create a lockfile.
 */
void
catalog_lock(void)
{
	int			fd;
	char		buffer[MAXPGPATH * 2 + 256];
	int			ntries;
	int			len;
	int			encoded_pid;
	pid_t		my_pid,
				my_p_pid;

	join_path_components(lock_file, backup_instance_path, BACKUP_CATALOG_PID);

	/*
	 * If the PID in the lockfile is our own PID or our parent's or
	 * grandparent's PID, then the file must be stale (probably left over from
	 * a previous system boot cycle).  We need to check this because of the
	 * likelihood that a reboot will assign exactly the same PID as we had in
	 * the previous reboot, or one that's only one or two counts larger and
	 * hence the lockfile's PID now refers to an ancestor shell process.  We
	 * allow pg_ctl to pass down its parent shell PID (our grandparent PID)
	 * via the environment variable PG_GRANDPARENT_PID; this is so that
	 * launching the postmaster via pg_ctl can be just as reliable as
	 * launching it directly.  There is no provision for detecting
	 * further-removed ancestor processes, but if the init script is written
	 * carefully then all but the immediate parent shell will be root-owned
	 * processes and so the kill test will fail with EPERM.  Note that we
	 * cannot get a false negative this way, because an existing postmaster
	 * would surely never launch a competing postmaster or pg_ctl process
	 * directly.
	 */
	my_pid = getpid();
#ifndef WIN32
	my_p_pid = getppid();
#else

	/*
	 * Windows hasn't got getppid(), but doesn't need it since it's not using
	 * real kill() either...
	 */
	my_p_pid = 0;
#endif

	/*
	 * We need a loop here because of race conditions.  But don't loop forever
	 * (for example, a non-writable $backup_instance_path directory might cause a failure
	 * that won't go away).  100 tries seems like plenty.
	 */
	for (ntries = 0;; ntries++)
	{
		/*
		 * Try to create the lock file --- O_EXCL makes this atomic.
		 *
		 * Think not to make the file protection weaker than 0600.  See
		 * comments below.
		 */
		fd = fio_open(lock_file, O_RDWR | O_CREAT | O_EXCL, FIO_BACKUP_HOST);
		if (fd >= 0)
			break;				/* Success; exit the retry loop */

		/*
		 * Couldn't create the pid file. Probably it already exists.
		 */
		if ((errno != EEXIST && errno != EACCES) || ntries > 100)
			elog(ERROR, "could not create lock file \"%s\": %s",
				 lock_file, strerror(errno));

		/*
		 * Read the file to get the old owner's PID.  Note race condition
		 * here: file might have been deleted since we tried to create it.
		 */
		fd = fio_open(lock_file, O_RDONLY, FIO_BACKUP_HOST);
		if (fd < 0)
		{
			if (errno == ENOENT)
				continue;		/* race condition; try again */
			elog(ERROR, "could not open lock file \"%s\": %s",
				 lock_file, strerror(errno));
		}
		if ((len = fio_read(fd, buffer, sizeof(buffer) - 1)) < 0)
			elog(ERROR, "could not read lock file \"%s\": %s",
				 lock_file, strerror(errno));
		fio_close(fd);

		if (len == 0)
			elog(ERROR, "lock file \"%s\" is empty", lock_file);

		buffer[len] = '\0';
		encoded_pid = atoi(buffer);

		if (encoded_pid <= 0)
			elog(ERROR, "bogus data in lock file \"%s\": \"%s\"",
				 lock_file, buffer);

		/*
		 * Check to see if the other process still exists
		 *
		 * Per discussion above, my_pid, my_p_pid can be
		 * ignored as false matches.
		 *
		 * Normally kill() will fail with ESRCH if the given PID doesn't
		 * exist.
		 */
		if (encoded_pid != my_pid && encoded_pid != my_p_pid)
		{
			if (kill(encoded_pid, 0) == 0 ||
				(errno != ESRCH && errno != EPERM))
				elog(ERROR, "lock file \"%s\" already exists", lock_file);
		}

		/*
		 * Looks like nobody's home.  Unlink the file and try again to create
		 * it.  Need a loop because of possible race condition against other
		 * would-be creators.
		 */
		if (fio_unlink(lock_file, FIO_BACKUP_HOST) < 0)
			elog(ERROR, "could not remove old lock file \"%s\": %s",
				 lock_file, strerror(errno));
	}

	/*
	 * Successfully created the file, now fill it.
	 */
	snprintf(buffer, sizeof(buffer), "%d\n", my_pid);

	errno = 0;
	if (fio_write(fd, buffer, strlen(buffer)) != strlen(buffer))
	{
		int			save_errno = errno;

		fio_close(fd);
		fio_unlink(lock_file, FIO_BACKUP_HOST);
		/* if write didn't set errno, assume problem is no disk space */
		errno = save_errno ? save_errno : ENOSPC;
		elog(ERROR, "could not write lock file \"%s\": %s",
			 lock_file, strerror(errno));
	}
	if (fio_flush(fd) != 0)
	{
		int			save_errno = errno;

		fio_close(fd);
		fio_unlink(lock_file, FIO_BACKUP_HOST);
		errno = save_errno;
		elog(ERROR, "could not write lock file \"%s\": %s",
			 lock_file, strerror(errno));
	}
	if (fio_close(fd) != 0)
	{
		int			save_errno = errno;

		fio_unlink(lock_file, FIO_BACKUP_HOST);
		errno = save_errno;
		elog(ERROR, "could not write lock file \"%s\": %s",
			 lock_file, strerror(errno));
	}

	/*
	 * Arrange to unlink the lock file(s) at proc_exit.
	 */
	if (!exit_hook_registered)
	{
		atexit(unlink_lock_atexit);
		exit_hook_registered = true;
	}
}

/*
 * Read backup meta information from BACKUP_CONTROL_FILE.
 * If no backup matches, return NULL.
 */
pgBackup *
read_backup(time_t timestamp)
{
	pgBackup	tmp;
	char		conf_path[MAXPGPATH];

	tmp.start_time = timestamp;
	pgBackupGetPath(&tmp, conf_path, lengthof(conf_path), BACKUP_CONTROL_FILE);

	return readBackupControlFile(conf_path);
}

/*
 * Save the backup status into BACKUP_CONTROL_FILE.
 *
 * We need to reread the backup using its ID and save it changing only its
 * status.
 */
void
write_backup_status(pgBackup *backup)
{
	pgBackup   *tmp;

	tmp = read_backup(backup->start_time);

	tmp->status = backup->status;
	write_backup(tmp);

	pgBackupFree(tmp);
}

/*
 * Get backup_mode in string representation.
 */
const char *
pgBackupGetBackupMode(pgBackup *backup)
{
	return backupModes[backup->backup_mode];
}

static bool
IsDir(const char *dirpath, const char *entry)
{
	char		path[MAXPGPATH];
	struct stat	st;

	snprintf(path, MAXPGPATH, "%s/%s", dirpath, entry);

	return stat(path, &st) == 0 && S_ISDIR(st.st_mode);
}

/*
 * Create list of backups.
 * If 'requested_backup_id' is INVALID_BACKUP_ID, return list of all backups.
 * The list is sorted in order of descending start time.
 * If valid backup id is passed only matching backup will be added to the list.
 */
parray *
catalog_get_backup_list(time_t requested_backup_id)
{
	DIR			   *data_dir = NULL;
	struct dirent  *data_ent = NULL;
	parray		   *backups = NULL;
	pgBackup	   *backup = NULL;
	int		i;

	/* open backup instance backups directory */
	data_dir = opendir(backup_instance_path);
	if (data_dir == NULL)
	{
		elog(WARNING, "cannot open directory \"%s\": %s", backup_instance_path,
			strerror(errno));
		goto err_proc;
	}

	/* scan the directory and list backups */
	backups = parray_new();
	for (; (data_ent = readdir(data_dir)) != NULL; errno = 0)
	{
		char backup_conf_path[MAXPGPATH];
		char data_path[MAXPGPATH];

		/* skip not-directory entries and hidden entries */
		if (!IsDir(backup_instance_path, data_ent->d_name)
			|| data_ent->d_name[0] == '.')
			continue;

		/* open subdirectory of specific backup */
		join_path_components(data_path, backup_instance_path, data_ent->d_name);

		/* read backup information from BACKUP_CONTROL_FILE */
		snprintf(backup_conf_path, MAXPGPATH, "%s/%s", data_path, BACKUP_CONTROL_FILE);
		backup = readBackupControlFile(backup_conf_path);

		if (!backup)
		{
			backup = pgut_new(pgBackup);
			pgBackupInit(backup);
			backup->start_time = base36dec(data_ent->d_name);
		}
		else if (strcmp(base36enc(backup->start_time), data_ent->d_name) != 0)
		{
			elog(WARNING, "backup ID in control file \"%s\" doesn't match name of the backup folder \"%s\"",
				 base36enc(backup->start_time), backup_conf_path);
		}

		backup->backup_id = backup->start_time;
		if (requested_backup_id != INVALID_BACKUP_ID
			&& requested_backup_id != backup->start_time)
		{
			pgBackupFree(backup);
			continue;
		}
		parray_append(backups, backup);
		backup = NULL;

		if (errno && errno != ENOENT)
		{
			elog(WARNING, "cannot read data directory \"%s\": %s",
				 data_ent->d_name, strerror(errno));
			goto err_proc;
		}
	}
	if (errno)
	{
		elog(WARNING, "cannot read backup root directory \"%s\": %s",
			backup_instance_path, strerror(errno));
		goto err_proc;
	}

	closedir(data_dir);
	data_dir = NULL;

	parray_qsort(backups, pgBackupCompareIdDesc);

	/* Link incremental backups with their ancestors.*/
	for (i = 0; i < parray_num(backups); i++)
	{
		pgBackup *curr = parray_get(backups, i);

		int j;

		if (curr->backup_mode == BACKUP_MODE_FULL)
			continue;

		for (j = i+1; j < parray_num(backups); j++)
		{
			pgBackup *ancestor = parray_get(backups, j);

			if (ancestor->start_time == curr->parent_backup)
			{
				curr->parent_backup_link = ancestor;
				/* elog(INFO, "curr %s, ancestor %s j=%d", base36enc_dup(curr->start_time),
						base36enc_dup(ancestor->start_time), j); */
				break;
			}
		}
	}

	return backups;

err_proc:
	if (data_dir)
		closedir(data_dir);
	if (backup)
		pgBackupFree(backup);
	if (backups)
		parray_walk(backups, pgBackupFree);
	parray_free(backups);

	elog(ERROR, "Failed to get backup list");

	return NULL;
}

/*
 * Find the last completed backup on given timeline
 */
pgBackup *
catalog_get_last_data_backup(parray *backup_list, TimeLineID tli)
{
	int			i;
	pgBackup   *backup = NULL;

	/* backup_list is sorted in order of descending ID */
	for (i = 0; i < parray_num(backup_list); i++)
	{
		backup = (pgBackup *) parray_get(backup_list, (size_t) i);

		if (backup->status == BACKUP_STATUS_OK && backup->tli == tli)
			return backup;
	}

	return NULL;
}

/* create backup directory in $BACKUP_PATH */
int
pgBackupCreateDir(pgBackup *backup)
{
	int		i;
	char	path[MAXPGPATH];
	char   *subdirs[] = { DATABASE_DIR, NULL };

	pgBackupGetPath(backup, path, lengthof(path), NULL);

	if (!dir_is_empty(path))
		elog(ERROR, "backup destination is not empty \"%s\"", path);

	fio_mkdir(path, DIR_PERMISSION, FIO_BACKUP_HOST);

	/* create directories for actual backup files */
	for (i = 0; subdirs[i]; i++)
	{
		pgBackupGetPath(backup, path, lengthof(path), subdirs[i]);
		fio_mkdir(path, DIR_PERMISSION, FIO_BACKUP_HOST);
	}

	return 0;
}

/*
 * Write information about backup.in to stream "out".
 */
void
pgBackupWriteControl(FILE *out, pgBackup *backup)
{
	char		timestamp[100];

	fio_fprintf(out, "#Configuration\n");
	fio_fprintf(out, "backup-mode = %s\n", pgBackupGetBackupMode(backup));
	fio_fprintf(out, "stream = %s\n", backup->stream ? "true" : "false");
	fio_fprintf(out, "compress-alg = %s\n",
			deparse_compress_alg(backup->compress_alg));
	fio_fprintf(out, "compress-level = %d\n", backup->compress_level);
	fio_fprintf(out, "from-replica = %s\n", backup->from_replica ? "true" : "false");

	fio_fprintf(out, "\n#Compatibility\n");
	fio_fprintf(out, "block-size = %u\n", backup->block_size);
	fio_fprintf(out, "xlog-block-size = %u\n", backup->wal_block_size);
	fio_fprintf(out, "checksum-version = %u\n", backup->checksum_version);
	if (backup->program_version[0] != '\0')
		fio_fprintf(out, "program-version = %s\n", backup->program_version);
	if (backup->server_version[0] != '\0')
		fio_fprintf(out, "server-version = %s\n", backup->server_version);

	fio_fprintf(out, "\n#Result backup info\n");
	fio_fprintf(out, "timelineid = %d\n", backup->tli);
	/* LSN returned by pg_start_backup */
	fio_fprintf(out, "start-lsn = %X/%X\n",
			(uint32) (backup->start_lsn >> 32),
			(uint32) backup->start_lsn);
	/* LSN returned by pg_stop_backup */
	fio_fprintf(out, "stop-lsn = %X/%X\n",
			(uint32) (backup->stop_lsn >> 32),
			(uint32) backup->stop_lsn);

	time2iso(timestamp, lengthof(timestamp), backup->start_time);
	fio_fprintf(out, "start-time = '%s'\n", timestamp);
	if (backup->end_time > 0)
	{
		time2iso(timestamp, lengthof(timestamp), backup->end_time);
		fio_fprintf(out, "end-time = '%s'\n", timestamp);
	}
	fio_fprintf(out, "recovery-xid = " XID_FMT "\n", backup->recovery_xid);
	if (backup->recovery_time > 0)
	{
		time2iso(timestamp, lengthof(timestamp), backup->recovery_time);
		fio_fprintf(out, "recovery-time = '%s'\n", timestamp);
	}

	/*
	 * Size of PGDATA directory. The size does not include size of related
	 * WAL segments in archive 'wal' directory.
	 */
	if (backup->data_bytes != BYTES_INVALID)
		fio_fprintf(out, "data-bytes = " INT64_FORMAT "\n", backup->data_bytes);

	if (backup->wal_bytes != BYTES_INVALID)
		fio_fprintf(out, "wal-bytes = " INT64_FORMAT "\n", backup->wal_bytes);

	fio_fprintf(out, "status = %s\n", status2str(backup->status));

	/* 'parent_backup' is set if it is incremental backup */
	if (backup->parent_backup != 0)
		fio_fprintf(out, "parent-backup-id = '%s'\n", base36enc(backup->parent_backup));

	/* print connection info except password */
	if (backup->primary_conninfo)
		fio_fprintf(out, "primary_conninfo = '%s'\n", backup->primary_conninfo);
}

/*
 * Save the backup content into BACKUP_CONTROL_FILE.
 */
void
write_backup(pgBackup *backup)
{
	FILE   *fp = NULL;
	char	conf_path[MAXPGPATH];

	pgBackupGetPath(backup, conf_path, lengthof(conf_path), BACKUP_CONTROL_FILE);
	fp = fio_fopen(conf_path, PG_BINARY_W, FIO_BACKUP_HOST);
	if (fp == NULL)
		elog(ERROR, "Cannot open configuration file \"%s\": %s", conf_path,
			 strerror(errno));

	pgBackupWriteControl(fp, backup);

	if (fio_fflush(fp) || fio_fclose(fp))
		elog(ERROR, "Cannot write configuration file \"%s\": %s",
			 conf_path, strerror(errno));
}

/*
 * Output the list of files to backup catalog DATABASE_FILE_LIST
 */
void
write_backup_filelist(pgBackup *backup, parray *files, const char *root)
{
	FILE	   *fp;
	char		path[MAXPGPATH];

	pgBackupGetPath(backup, path, lengthof(path), DATABASE_FILE_LIST);

	fp = fio_fopen(path, PG_BINARY_W, FIO_BACKUP_HOST);
	if (fp == NULL)
		elog(ERROR, "Cannot open file list \"%s\": %s", path,
			strerror(errno));

	print_file_list(fp, files, root);

	if (fio_fflush(fp) || fio_fclose(fp))
		elog(ERROR, "cannot write file list \"%s\": %s", path, strerror(errno));
}

/*
 * Read BACKUP_CONTROL_FILE and create pgBackup.
 *  - Comment starts with ';'.
 *  - Do not care section.
 */
static pgBackup *
readBackupControlFile(const char *path)
{
	pgBackup   *backup = pgut_new(pgBackup);
	char	   *backup_mode = NULL;
	char	   *start_lsn = NULL;
	char	   *stop_lsn = NULL;
	char	   *status = NULL;
	char	   *parent_backup = NULL;
	char	   *program_version = NULL;
	char	   *server_version = NULL;
	char	   *compress_alg = NULL;
	int			parsed_options;

	ConfigOption options[] =
	{
		{'s', 0, "backup-mode",			&backup_mode, SOURCE_FILE_STRICT},
		{'u', 0, "timelineid",			&backup->tli, SOURCE_FILE_STRICT},
		{'s', 0, "start-lsn",			&start_lsn, SOURCE_FILE_STRICT},
		{'s', 0, "stop-lsn",			&stop_lsn, SOURCE_FILE_STRICT},
		{'t', 0, "start-time",			&backup->start_time, SOURCE_FILE_STRICT},
		{'t', 0, "end-time",			&backup->end_time, SOURCE_FILE_STRICT},
		{'U', 0, "recovery-xid",		&backup->recovery_xid, SOURCE_FILE_STRICT},
		{'t', 0, "recovery-time",		&backup->recovery_time, SOURCE_FILE_STRICT},
		{'I', 0, "data-bytes",			&backup->data_bytes, SOURCE_FILE_STRICT},
		{'I', 0, "wal-bytes",			&backup->wal_bytes, SOURCE_FILE_STRICT},
		{'u', 0, "block-size",			&backup->block_size, SOURCE_FILE_STRICT},
		{'u', 0, "xlog-block-size",		&backup->wal_block_size, SOURCE_FILE_STRICT},
		{'u', 0, "checksum-version",	&backup->checksum_version, SOURCE_FILE_STRICT},
		{'s', 0, "program-version",		&program_version, SOURCE_FILE_STRICT},
		{'s', 0, "server-version",		&server_version, SOURCE_FILE_STRICT},
		{'b', 0, "stream",				&backup->stream, SOURCE_FILE_STRICT},
		{'s', 0, "status",				&status, SOURCE_FILE_STRICT},
		{'s', 0, "parent-backup-id",	&parent_backup, SOURCE_FILE_STRICT},
		{'s', 0, "compress-alg",		&compress_alg, SOURCE_FILE_STRICT},
		{'u', 0, "compress-level",		&backup->compress_level, SOURCE_FILE_STRICT},
		{'b', 0, "from-replica",		&backup->from_replica, SOURCE_FILE_STRICT},
		{'s', 0, "primary-conninfo",	&backup->primary_conninfo, SOURCE_FILE_STRICT},
		{0}
	};

	pgBackupInit(backup);
	if (fio_access(path, F_OK, FIO_BACKUP_HOST) != 0)
	{
		elog(WARNING, "Control file \"%s\" doesn't exist", path);
		pgBackupFree(backup);
		return NULL;
	}

	parsed_options = config_read_opt(path, options, WARNING, true);

	if (parsed_options == 0)
	{
		elog(WARNING, "Control file \"%s\" is empty", path);
		pgBackupFree(backup);
		return NULL;
	}

	if (backup->start_time == 0)
	{
		elog(WARNING, "Invalid ID/start-time, control file \"%s\" is corrupted", path);
		pgBackupFree(backup);
		return NULL;
	}

	if (backup_mode)
	{
		backup->backup_mode = parse_backup_mode(backup_mode);
		free(backup_mode);
	}

	if (start_lsn)
	{
		uint32 xlogid;
		uint32 xrecoff;

		if (sscanf(start_lsn, "%X/%X", &xlogid, &xrecoff) == 2)
			backup->start_lsn = (XLogRecPtr) ((uint64) xlogid << 32) | xrecoff;
		else
			elog(WARNING, "Invalid START_LSN \"%s\"", start_lsn);
		free(start_lsn);
	}

	if (stop_lsn)
	{
		uint32 xlogid;
		uint32 xrecoff;

		if (sscanf(stop_lsn, "%X/%X", &xlogid, &xrecoff) == 2)
			backup->stop_lsn = (XLogRecPtr) ((uint64) xlogid << 32) | xrecoff;
		else
			elog(WARNING, "Invalid STOP_LSN \"%s\"", stop_lsn);
		free(stop_lsn);
	}

	if (status)
	{
		if (strcmp(status, "OK") == 0)
			backup->status = BACKUP_STATUS_OK;
		else if (strcmp(status, "ERROR") == 0)
			backup->status = BACKUP_STATUS_ERROR;
		else if (strcmp(status, "RUNNING") == 0)
			backup->status = BACKUP_STATUS_RUNNING;
		else if (strcmp(status, "MERGING") == 0)
			backup->status = BACKUP_STATUS_MERGING;
		else if (strcmp(status, "DELETING") == 0)
			backup->status = BACKUP_STATUS_DELETING;
		else if (strcmp(status, "DELETED") == 0)
			backup->status = BACKUP_STATUS_DELETED;
		else if (strcmp(status, "DONE") == 0)
			backup->status = BACKUP_STATUS_DONE;
		else if (strcmp(status, "ORPHAN") == 0)
			backup->status = BACKUP_STATUS_ORPHAN;
		else if (strcmp(status, "CORRUPT") == 0)
			backup->status = BACKUP_STATUS_CORRUPT;
		else
			elog(WARNING, "Invalid STATUS \"%s\"", status);
		free(status);
	}

	if (parent_backup)
	{
		backup->parent_backup = base36dec(parent_backup);
		free(parent_backup);
	}

	if (program_version)
	{
		StrNCpy(backup->program_version, program_version,
				sizeof(backup->program_version));
		pfree(program_version);
	}

	if (server_version)
	{
		StrNCpy(backup->server_version, server_version,
				sizeof(backup->server_version));
		pfree(server_version);
	}

	if (compress_alg)
		backup->compress_alg = parse_compress_alg(compress_alg);

	return backup;
}

BackupMode
parse_backup_mode(const char *value)
{
	const char *v = value;
	size_t		len;

	/* Skip all spaces detected */
	while (IsSpace(*v))
		v++;
	len = strlen(v);

	if (len > 0 && pg_strncasecmp("full", v, len) == 0)
		return BACKUP_MODE_FULL;
	else if (len > 0 && pg_strncasecmp("page", v, len) == 0)
		return BACKUP_MODE_DIFF_PAGE;
	else if (len > 0 && pg_strncasecmp("ptrack", v, len) == 0)
		return BACKUP_MODE_DIFF_PTRACK;
	else if (len > 0 && pg_strncasecmp("delta", v, len) == 0)
		return BACKUP_MODE_DIFF_DELTA;

	/* Backup mode is invalid, so leave with an error */
	elog(ERROR, "invalid backup-mode \"%s\"", value);
	return BACKUP_MODE_INVALID;
}

const char *
deparse_backup_mode(BackupMode mode)
{
	switch (mode)
	{
		case BACKUP_MODE_FULL:
			return "full";
		case BACKUP_MODE_DIFF_PAGE:
			return "page";
		case BACKUP_MODE_DIFF_PTRACK:
			return "ptrack";
		case BACKUP_MODE_DIFF_DELTA:
			return "delta";
		case BACKUP_MODE_INVALID:
			return "invalid";
	}

	return NULL;
}

CompressAlg
parse_compress_alg(const char *arg)
{
	size_t		len;

	/* Skip all spaces detected */
	while (isspace((unsigned char)*arg))
		arg++;
	len = strlen(arg);

	if (len == 0)
		elog(ERROR, "compress algrorithm is empty");

	if (pg_strncasecmp("zlib", arg, len) == 0)
		return ZLIB_COMPRESS;
	else if (pg_strncasecmp("pglz", arg, len) == 0)
		return PGLZ_COMPRESS;
	else if (pg_strncasecmp("none", arg, len) == 0)
		return NONE_COMPRESS;
	else
		elog(ERROR, "invalid compress algorithm value \"%s\"", arg);

	return NOT_DEFINED_COMPRESS;
}

const char*
deparse_compress_alg(int alg)
{
	switch (alg)
	{
		case NONE_COMPRESS:
		case NOT_DEFINED_COMPRESS:
			return "none";
		case ZLIB_COMPRESS:
			return "zlib";
		case PGLZ_COMPRESS:
			return "pglz";
	}

	return NULL;
}

/*
 * Fill pgBackup struct with default values.
 */
void
pgBackupInit(pgBackup *backup)
{
	backup->backup_id = INVALID_BACKUP_ID;
	backup->backup_mode = BACKUP_MODE_INVALID;
	backup->status = BACKUP_STATUS_INVALID;
	backup->tli = 0;
	backup->start_lsn = 0;
	backup->stop_lsn = 0;
	backup->start_time = (time_t) 0;
	backup->end_time = (time_t) 0;
	backup->recovery_xid = 0;
	backup->recovery_time = (time_t) 0;

	backup->data_bytes = BYTES_INVALID;
	backup->wal_bytes = BYTES_INVALID;

	backup->compress_alg = COMPRESS_ALG_DEFAULT;
	backup->compress_level = COMPRESS_LEVEL_DEFAULT;

	backup->block_size = BLCKSZ;
	backup->wal_block_size = XLOG_BLCKSZ;
	backup->checksum_version = 0;

	backup->stream = false;
	backup->from_replica = false;
	backup->parent_backup = INVALID_BACKUP_ID;
	backup->parent_backup_link = NULL;
	backup->primary_conninfo = NULL;
	backup->program_version[0] = '\0';
	backup->server_version[0] = '\0';
}

/*
 * Copy backup metadata from **src** into **dst**.
 */
void
pgBackupCopy(pgBackup *dst, pgBackup *src)
{
	pfree(dst->primary_conninfo);

	memcpy(dst, src, sizeof(pgBackup));

	if (src->primary_conninfo)
		dst->primary_conninfo = pstrdup(src->primary_conninfo);
}

/* free pgBackup object */
void
pgBackupFree(void *backup)
{
	pgBackup *b = (pgBackup *) backup;

	pfree(b->primary_conninfo);
	pfree(backup);
}

/* Compare two pgBackup with their IDs (start time) in ascending order */
int
pgBackupCompareId(const void *l, const void *r)
{
	pgBackup *lp = *(pgBackup **)l;
	pgBackup *rp = *(pgBackup **)r;

	if (lp->start_time > rp->start_time)
		return 1;
	else if (lp->start_time < rp->start_time)
		return -1;
	else
		return 0;
}

/* Compare two pgBackup with their IDs in descending order */
int
pgBackupCompareIdDesc(const void *l, const void *r)
{
	return -pgBackupCompareId(l, r);
}

/*
 * Construct absolute path of the backup directory.
 * If subdir is not NULL, it will be appended after the path.
 */
void
pgBackupGetPath(const pgBackup *backup, char *path, size_t len, const char *subdir)
{
	pgBackupGetPath2(backup, path, len, subdir, NULL);
}

/*
 * Construct absolute path of the backup directory.
 * Append "subdir1" and "subdir2" to the backup directory.
 */
void
pgBackupGetPath2(const pgBackup *backup, char *path, size_t len,
				 const char *subdir1, const char *subdir2)
{
	/* If "subdir1" is NULL do not check "subdir2" */
	if (!subdir1)
		snprintf(path, len, "%s/%s", backup_instance_path,
				 base36enc(backup->start_time));
	else if (!subdir2)
		snprintf(path, len, "%s/%s/%s", backup_instance_path,
				 base36enc(backup->start_time), subdir1);
	/* "subdir1" and "subdir2" is not NULL */
	else
		snprintf(path, len, "%s/%s/%s/%s", backup_instance_path,
				 base36enc(backup->start_time), subdir1, subdir2);

	make_native_path(path);
}

/*
 * Find parent base FULL backup for current backup using parent_backup_link
 */
pgBackup*
find_parent_full_backup(pgBackup *current_backup)
{
	pgBackup   *base_full_backup = NULL;
	base_full_backup = current_backup;

	if (!current_backup)
		elog(ERROR, "Target backup cannot be NULL");

	while (base_full_backup->parent_backup_link != NULL)
	{
		base_full_backup = base_full_backup->parent_backup_link;
	}

	if (base_full_backup->backup_mode != BACKUP_MODE_FULL)
		elog(ERROR, "Failed to find FULL backup parent for %s",
				base36enc(current_backup->start_time));

	return base_full_backup;
}

/*
 * Interate over parent chain and look for any problems.
 * Return 0 if chain is broken.
 *  result_backup must contain oldest existing backup after missing backup.
 *  we have no way to know if there are multiple missing backups.
 * Return 1 if chain is intact, but at least one backup is !OK.
 *  result_backup must contain oldest !OK backup.
 * Return 2 if chain is intact and all backups are OK.
 *	result_backup must contain FULL backup on which chain is based.
 */
int
scan_parent_chain(pgBackup *current_backup, pgBackup **result_backup)
{
	pgBackup   *target_backup = NULL;
	pgBackup   *invalid_backup = NULL;

	if (!current_backup)
		elog(ERROR, "Target backup cannot be NULL");

	target_backup = current_backup;

	while (target_backup->parent_backup_link)
	{
		if (target_backup->status != BACKUP_STATUS_OK &&
			  target_backup->status != BACKUP_STATUS_DONE)
			/* oldest invalid backup in parent chain */
			invalid_backup = target_backup;


		target_backup = target_backup->parent_backup_link;
	}

	/* Prevous loop will skip FULL backup because his parent_backup_link is NULL */
	if (target_backup->backup_mode == BACKUP_MODE_FULL &&
		(target_backup->status != BACKUP_STATUS_OK &&
		target_backup->status != BACKUP_STATUS_DONE))
	{
		invalid_backup = target_backup;
	}

	/* found chain end and oldest backup is not FULL */
	if (target_backup->backup_mode != BACKUP_MODE_FULL)
	{
		/* Set oldest child backup in chain */
		*result_backup = target_backup;
		return 0;
	}

	/* chain is ok, but some backups are invalid */
	if (invalid_backup)
	{
		*result_backup = invalid_backup;
		return 1;
	}

	*result_backup = target_backup;
	return 2;
}

/*
 * Determine if child_backup descend from parent_backup
 * This check DO NOT(!!!) guarantee that parent chain is intact,
 * because parent_backup can be missing.
 * If inclusive is true, then child_backup counts as a child of himself
 * if parent_backup_time is start_time of child_backup.
 */
bool
is_parent(time_t parent_backup_time, pgBackup *child_backup, bool inclusive)
{
	if (!child_backup)
		elog(ERROR, "Target backup cannot be NULL");

	while (child_backup->parent_backup_link &&
			child_backup->parent_backup != parent_backup_time)
	{
		child_backup = child_backup->parent_backup_link;
	}

	if (child_backup->parent_backup == parent_backup_time)
		return true;

	if (inclusive && child_backup->start_time == parent_backup_time)
		return true;

	return false;
}

/*
 * Return backup index number.
 * Note: this index number holds true until new sorting of backup list
 */
int
get_backup_index_number(parray *backup_list, pgBackup *backup)
{
	int i;

	for (i = 0; i < parray_num(backup_list); i++)
	{
		pgBackup   *tmp_backup = (pgBackup *) parray_get(backup_list, i);

		if (tmp_backup->start_time == backup->start_time)
			return i;
	}
	elog(ERROR, "Failed to find backup %s", base36enc(backup->start_time));
	return 0;
}<|MERGE_RESOLUTION|>--- conflicted
+++ resolved
@@ -13,12 +13,9 @@
 #include <sys/stat.h>
 #include <unistd.h>
 
-<<<<<<< HEAD
 #include "pg_probackup.h"
 #include "utils/file.h"
-=======
 #include "utils/configuration.h"
->>>>>>> c14c5a58
 
 static const char *backupModes[] = {"", "PAGE", "PTRACK", "DELTA", "FULL"};
 static pgBackup *readBackupControlFile(const char *path);
