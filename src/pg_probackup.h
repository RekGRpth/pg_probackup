--- conflicted
+++ resolved
@@ -246,14 +246,9 @@
 	time_t			parent_backup; 	/* Identifier of the previous backup.
 									 * Which is basic backup for this
 									 * incremental backup. */
-<<<<<<< HEAD
 	pgBackup		*parent_backup_link;
 	char			*primary_conninfo; /* Connection parameters of the backup
 										* in the format suitable for recovery.conf */
-=======
-	char		   *primary_conninfo; /* Connection parameters of the backup
-									   * in the format suitable for recovery.conf */
->>>>>>> 9a7daf00
 } pgBackup;
 
 /* Recovery target for restore and validate subcommands */
