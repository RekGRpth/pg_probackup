/*-------------------------------------------------------------------------
 *
 * backup.c: backup DB cluster, archived WAL
 *
 * Portions Copyright (c) 2009-2013, NIPPON TELEGRAPH AND TELEPHONE CORPORATION
 * Portions Copyright (c) 2015-2018, Postgres Professional
 *
 *-------------------------------------------------------------------------
 */

#include "pg_probackup.h"

#if PG_VERSION_NUM < 110000
#include "catalog/catalog.h"
#endif
#include "catalog/pg_tablespace.h"
#include "pgtar.h"
#include "receivelog.h"
#include "streamutil.h"

#include <sys/stat.h>
#include <unistd.h>

#include "utils/thread.h"
<<<<<<< HEAD
#include "utils/file.h"
=======
#include <time.h>
>>>>>>> d04d314e

#define PG_STOP_BACKUP_TIMEOUT 300

/*
 * Macro needed to parse ptrack.
 * NOTE Keep those values syncronised with definitions in ptrack.h
 */
#define PTRACK_BITS_PER_HEAPBLOCK 1
#define HEAPBLOCKS_PER_BYTE (BITS_PER_BYTE / PTRACK_BITS_PER_HEAPBLOCK)

static int	standby_message_timeout = 10 * 1000;	/* 10 sec = default */
static XLogRecPtr stop_backup_lsn = InvalidXLogRecPtr;
static XLogRecPtr stop_stream_lsn = InvalidXLogRecPtr;

/*
 * How long we should wait for streaming end in seconds.
 * Retreived as checkpoint_timeout + checkpoint_timeout * 0.1
 */
static uint32 stream_stop_timeout = 0;
/* Time in which we started to wait for streaming end */
static time_t stream_stop_begin = 0;

const char *progname = "pg_probackup";

/* list of files contained in backup */
static parray *backup_files_list = NULL;

/* We need critical section for datapagemap_add() in case of using threads */
static pthread_mutex_t backup_pagemap_mutex = PTHREAD_MUTEX_INITIALIZER;

/*
 * We need to wait end of WAL streaming before execute pg_stop_backup().
 */
typedef struct
{
	const char *basedir;
	PGconn	   *conn;

	/*
	 * Return value from the thread.
	 * 0 means there is no error, 1 - there is an error.
	 */
	int			ret;
	parray	   *files_list;
} StreamThreadArg;

static pthread_t stream_thread;
static StreamThreadArg stream_thread_arg = {"", NULL, 1, NULL};

static int is_ptrack_enable = false;
bool is_ptrack_support = false;
bool is_checksum_enabled = false;
bool exclusive_backup = false;

/* Backup connections */
static PGconn *backup_conn = NULL;
static PGconn *master_conn = NULL;
static PGconn *backup_conn_replication = NULL;

/* PostgreSQL server version from "backup_conn" */
static int server_version = 0;
static char server_version_str[100] = "";

/* Is pg_start_backup() was executed */
static bool backup_in_progress = false;
/* Is pg_stop_backup() was sent */
static bool pg_stop_backup_is_sent = false;

/*
 * Backup routines
 */
static void backup_cleanup(bool fatal, void *userdata);
static void backup_disconnect(bool fatal, void *userdata);

static void *backup_files(void *arg);
static void *remote_backup_files(void *arg);

static void do_backup_instance(void);

static void pg_start_backup(const char *label, bool smooth, pgBackup *backup);
static void pg_switch_wal(PGconn *conn);
static void pg_stop_backup(pgBackup *backup);
static int checkpoint_timeout(void);

//static void backup_list_file(parray *files, const char *root, )
static void parse_backup_filelist_filenames(parray *files, const char *root);
static void wait_wal_lsn(XLogRecPtr lsn, bool is_start_lsn,
						 bool wait_prev_segment);
static void wait_replica_wal_lsn(XLogRecPtr lsn, bool is_start_backup);
static void make_pagemap_from_ptrack(parray *files);
static void *StreamLog(void *arg);

static void get_remote_pgdata_filelist(parray *files);
static void ReceiveFileList(parray* files, PGconn *conn, PGresult *res, int rownum);
static void	remote_copy_file(PGconn *conn, pgFile* file);

/* Ptrack functions */
static void pg_ptrack_clear(void);
static bool pg_ptrack_support(void);
static bool pg_ptrack_enable(void);
static bool pg_checksum_enable(void);
static bool pg_is_in_recovery(void);
static bool pg_ptrack_get_and_clear_db(Oid dbOid, Oid tblspcOid);
static char *pg_ptrack_get_and_clear(Oid tablespace_oid,
									 Oid db_oid,
									 Oid rel_oid,
									 size_t *result_size);
static XLogRecPtr get_last_ptrack_lsn(void);

/* Check functions */
static void check_server_version(void);
static void check_system_identifiers(void);
static void confirm_block_size(const char *name, int blcksz);
static void set_cfs_datafiles(parray *files, const char *root, char *relative, size_t i);

#define disconnect_and_exit(code)				\
	{											\
	if (conn != NULL) PQfinish(conn);			\
	exit(code);									\
	}

/* Fill "files" with data about all the files to backup */
static void
get_remote_pgdata_filelist(parray *files)
{
	PGresult   *res;
	int resultStatus;
	int i;

	backup_conn_replication = pgut_connect_replication(pgut_dbname);

	if (PQsendQuery(backup_conn_replication, "FILE_BACKUP FILELIST") == 0)
		elog(ERROR,"%s: could not send replication command \"%s\": %s",
				PROGRAM_NAME, "FILE_BACKUP", PQerrorMessage(backup_conn_replication));

	res = PQgetResult(backup_conn_replication);

	if (PQresultStatus(res) != PGRES_TUPLES_OK)
	{
		resultStatus = PQresultStatus(res);
		PQclear(res);
		elog(ERROR, "cannot start getting FILE_BACKUP filelist: %s, result_status %d",
			 PQerrorMessage(backup_conn_replication), resultStatus);
	}

	if (PQntuples(res) < 1)
		elog(ERROR, "%s: no data returned from server", PROGRAM_NAME);

	for (i = 0; i < PQntuples(res); i++)
	{
		ReceiveFileList(files, backup_conn_replication, res, i);
	}

	res = PQgetResult(backup_conn_replication);
	if (PQresultStatus(res) != PGRES_COMMAND_OK)
	{
		elog(ERROR, "%s: final receive failed: %s",
				PROGRAM_NAME, PQerrorMessage(backup_conn_replication));
	}

	PQfinish(backup_conn_replication);
}

/*
 * workhorse for get_remote_pgdata_filelist().
 * Parse received message into pgFile structure.
 */
static void
ReceiveFileList(parray* files, PGconn *conn, PGresult *res, int rownum)
{
	char		filename[MAXPGPATH];
	pgoff_t		current_len_left = 0;
	bool		basetablespace;
	char	   *copybuf = NULL;
	pgFile	   *pgfile;

	/* What for do we need this basetablespace field?? */
	basetablespace = PQgetisnull(res, rownum, 0);
	if (basetablespace)
		elog(LOG,"basetablespace");
	else
		elog(LOG, "basetablespace %s", PQgetvalue(res, rownum, 1));

	res = PQgetResult(conn);

	if (PQresultStatus(res) != PGRES_COPY_OUT)
		elog(ERROR, "Could not get COPY data stream: %s", PQerrorMessage(conn));

	while (1)
	{
		int			r;
		int			filemode;

		if (copybuf != NULL)
		{
			PQfreemem(copybuf);
			copybuf = NULL;
		}

		r = PQgetCopyData(conn, &copybuf, 0);

		if (r == -2)
			elog(ERROR, "Could not read COPY data: %s", PQerrorMessage(conn));

		/* end of copy */
		if (r == -1)
			break;

		/* This must be the header for a new file */
		if (r != 512)
			elog(ERROR, "Invalid tar block header size: %d\n", r);

		current_len_left = read_tar_number(&copybuf[124], 12);

		/* Set permissions on the file */
		filemode = read_tar_number(&copybuf[100], 8);

		/* First part of header is zero terminated filename */
		snprintf(filename, sizeof(filename), "%s", copybuf);

		pgfile = pgFileInit(filename);
		pgfile->size = current_len_left;
		pgfile->mode |= filemode;

		if (filename[strlen(filename) - 1] == '/')
		{
			/* Symbolic link or directory has size zero */
			Assert (pgfile->size == 0);
			/* Ends in a slash means directory or symlink to directory */
			if (copybuf[156] == '5')
			{
				/* Directory */
				pgfile->mode |= S_IFDIR;
			}
			else if (copybuf[156] == '2')
			{
				/* Symlink */
#ifndef WIN32
				pgfile->mode |= S_IFLNK;
#else
				pgfile->mode |= S_IFDIR;
#endif
			}
			else
				elog(ERROR, "Unrecognized link indicator \"%c\"\n",
							 copybuf[156]);
		}
		else
		{
			/* regular file */
			pgfile->mode |= S_IFREG;
		}

		parray_append(files, pgfile);
	}

	if (copybuf != NULL)
		PQfreemem(copybuf);
}

/* read one file via replication protocol
 * and write it to the destination subdir in 'backup_path' */
static void
remote_copy_file(PGconn *conn, pgFile* file)
{
	PGresult	*res;
	char		*copybuf = NULL;
	char		buf[32768];
	FILE		*out;
	char		database_path[MAXPGPATH];
	char		to_path[MAXPGPATH];
	bool skip_padding = false;

	pgBackupGetPath(&current, database_path, lengthof(database_path),
					DATABASE_DIR);
	join_path_components(to_path, database_path, file->path);

	out = fopen(to_path, PG_BINARY_W);
	if (out == NULL)
	{
		int errno_tmp = errno;
		elog(ERROR, "cannot open destination file \"%s\": %s",
			to_path, strerror(errno_tmp));
	}

	INIT_TRADITIONAL_CRC32(file->crc);

	/* read from stream and write to backup file */
	while (1)
	{
		int			row_length;
		int			errno_tmp;
		int			write_buffer_size = 0;
		if (copybuf != NULL)
		{
			PQfreemem(copybuf);
			copybuf = NULL;
		}

		row_length = PQgetCopyData(conn, &copybuf, 0);

		if (row_length == -2)
			elog(ERROR, "Could not read COPY data: %s", PQerrorMessage(conn));

		if (row_length == -1)
			break;

		if (!skip_padding)
		{
			write_buffer_size = Min(row_length, sizeof(buf));
			memcpy(buf, copybuf, write_buffer_size);
			COMP_TRADITIONAL_CRC32(file->crc, buf, write_buffer_size);

			/* TODO calc checksum*/
			if (fwrite(buf, 1, write_buffer_size, out) != write_buffer_size)
			{
				errno_tmp = errno;
				/* oops */
				FIN_TRADITIONAL_CRC32(file->crc);
				fclose(out);
				PQfinish(conn);
				elog(ERROR, "cannot write to \"%s\": %s", to_path,
					strerror(errno_tmp));
			}

			file->read_size += write_buffer_size;
		}
		if (file->read_size >= file->size)
		{
			skip_padding = true;
		}
	}

	res = PQgetResult(conn);

	/* File is not found. That's normal. */
	if (PQresultStatus(res) != PGRES_COMMAND_OK)
	{
		elog(ERROR, "final receive failed: status %d ; %s",PQresultStatus(res), PQerrorMessage(conn));
	}

	file->write_size = (int64) file->read_size;
	FIN_TRADITIONAL_CRC32(file->crc);

	fclose(out);
}

/*
 * Take a remote backup of the PGDATA at a file level.
 * Copy all directories and files listed in backup_files_list.
 */
static void *
remote_backup_files(void *arg)
{
	int			i;
	backup_files_arg *arguments = (backup_files_arg *) arg;
	int			n_backup_files_list = parray_num(arguments->files_list);
	PGconn	   *file_backup_conn = NULL;

	for (i = 0; i < n_backup_files_list; i++)
	{
		char		*query_str;
		PGresult	*res;
		char		*copybuf = NULL;
		pgFile		*file;
		int			row_length;

		file = (pgFile *) parray_get(arguments->files_list, i);

		/* We have already copied all directories */
		if (S_ISDIR(file->mode))
			continue;

		if (!pg_atomic_test_set_flag(&file->lock))
			continue;

		file_backup_conn = pgut_connect_replication(pgut_dbname);

		/* check for interrupt */
		if (interrupted)
			elog(ERROR, "interrupted during backup");

		query_str = psprintf("FILE_BACKUP FILEPATH '%s'",file->path);

		if (PQsendQuery(file_backup_conn, query_str) == 0)
			elog(ERROR,"%s: could not send replication command \"%s\": %s",
				PROGRAM_NAME, query_str, PQerrorMessage(file_backup_conn));

		res = PQgetResult(file_backup_conn);

		/* File is not found. That's normal. */
		if (PQresultStatus(res) == PGRES_COMMAND_OK)
		{
			PQclear(res);
			PQfinish(file_backup_conn);
			continue;
		}

		if (PQresultStatus(res) != PGRES_COPY_OUT)
		{
			PQclear(res);
			PQfinish(file_backup_conn);
			elog(ERROR, "Could not get COPY data stream: %s", PQerrorMessage(file_backup_conn));
		}

		/* read the header of the file */
		row_length = PQgetCopyData(file_backup_conn, &copybuf, 0);

		if (row_length == -2)
			elog(ERROR, "Could not read COPY data: %s", PQerrorMessage(file_backup_conn));

		/* end of copy TODO handle it */
		if (row_length == -1)
			elog(ERROR, "Unexpected end of COPY data");

		if(row_length != 512)
			elog(ERROR, "Invalid tar block header size: %d\n", row_length);
		file->size = read_tar_number(&copybuf[124], 12);

		/* receive the data from stream and write to backup file */
		remote_copy_file(file_backup_conn, file);

		elog(VERBOSE, "File \"%s\". Copied " INT64_FORMAT " bytes",
			 file->path, file->write_size);
		PQfinish(file_backup_conn);
	}

	/* Data files transferring is successful */
	arguments->ret = 0;

	return NULL;
}

/*
 * Take a backup of a single postgresql instance.
 * Move files from 'pgdata' to a subdirectory in 'backup_path'.
 */
static void
do_backup_instance(void)
{
	int			i;
	char		database_path[MAXPGPATH];
	char		dst_backup_path[MAXPGPATH];
	char		label[1024];
	XLogRecPtr	prev_backup_start_lsn = InvalidXLogRecPtr;

	/* arrays with meta info for multi threaded backup */
	pthread_t	*threads;
	backup_files_arg *threads_args;
	bool		backup_isok = true;

	pgBackup   *prev_backup = NULL;
	parray	   *prev_backup_filelist = NULL;
<<<<<<< HEAD
	parray	   *xlog_files_list = NULL;
=======
	parray	   *backup_list = NULL;

	pgFile	   *pg_control = NULL;
>>>>>>> d04d314e

	elog(LOG, "Database backup start");

	/* Initialize size summary */
	current.data_bytes = 0;

	/* Obtain current timeline */
	if (is_remote_backup)
	{
		char	   *sysidentifier;
		TimeLineID	starttli;
		XLogRecPtr	startpos;

		backup_conn_replication = pgut_connect_replication(pgut_dbname);

		/* Check replication prorocol connection */
		if (!RunIdentifySystem(backup_conn_replication, &sysidentifier,  &starttli, &startpos, NULL))
			elog(ERROR, "Failed to send command for remote backup");

// TODO implement the check
// 		if (&sysidentifier != system_identifier)
// 			elog(ERROR, "Backup data directory was initialized for system id %ld, but target backup directory system id is %ld",
// 			system_identifier, sysidentifier);

		current.tli = starttli;

		PQfinish(backup_conn_replication);
	}
	else
		current.tli = get_current_timeline(false);

	/*
	 * In incremental backup mode ensure that already-validated
	 * backup on current timeline exists and get its filelist.
	 */
	if (current.backup_mode == BACKUP_MODE_DIFF_PAGE ||
		current.backup_mode == BACKUP_MODE_DIFF_PTRACK ||
		current.backup_mode == BACKUP_MODE_DIFF_DELTA)
	{
		char		prev_backup_filelist_path[MAXPGPATH];

		/* get list of backups already taken */
		backup_list = catalog_get_backup_list(INVALID_BACKUP_ID);

		prev_backup = catalog_get_last_data_backup(backup_list, current.tli);
		if (prev_backup == NULL)
			elog(ERROR, "Valid backup on current timeline is not found. "
						"Create new FULL backup before an incremental one.");

		pgBackupGetPath(prev_backup, prev_backup_filelist_path,
						lengthof(prev_backup_filelist_path), DATABASE_FILE_LIST);
		/* Files of previous backup needed by DELTA backup */
		prev_backup_filelist = dir_read_file_list(NULL, prev_backup_filelist_path);

		/* If lsn is not NULL, only pages with higher lsn will be copied. */
		prev_backup_start_lsn = prev_backup->start_lsn;
		current.parent_backup = prev_backup->start_time;

		write_backup(&current);
	}

	/*
	 * It`s illegal to take PTRACK backup if LSN from ptrack_control() is not
	 * equal to stop_lsn of previous backup.
	 */
	if (current.backup_mode == BACKUP_MODE_DIFF_PTRACK)
	{
		XLogRecPtr	ptrack_lsn = get_last_ptrack_lsn();

		if (ptrack_lsn > prev_backup->stop_lsn || ptrack_lsn == InvalidXLogRecPtr)
		{
			elog(ERROR, "LSN from ptrack_control %X/%X differs from STOP LSN of previous backup %X/%X.\n"
						"Create new full backup before an incremental one.",
						(uint32) (ptrack_lsn >> 32), (uint32) (ptrack_lsn),
						(uint32) (prev_backup->stop_lsn >> 32),
						(uint32) (prev_backup->stop_lsn));
		}
	}

	/* Clear ptrack files for FULL and PAGE backup */
	if (current.backup_mode != BACKUP_MODE_DIFF_PTRACK && is_ptrack_enable)
		pg_ptrack_clear();

	/* notify start of backup to PostgreSQL server */
	time2iso(label, lengthof(label), current.start_time);
	strncat(label, " with pg_probackup", lengthof(label) -
			strlen(" with pg_probackup"));
	pg_start_backup(label, smooth_checkpoint, &current);

	pgBackupGetPath(&current, database_path, lengthof(database_path),
					DATABASE_DIR);

	/* start stream replication */
	if (stream_wal)
	{
		join_path_components(dst_backup_path, database_path, PG_XLOG_DIR);
		fio_mkdir(dst_backup_path, DIR_PERMISSION, FIO_BACKUP_HOST);

		stream_thread_arg.basedir = dst_backup_path;

		/*
		 * Connect in replication mode to the server.
		 */
		stream_thread_arg.conn = pgut_connect_replication(pgut_dbname);

		if (!CheckServerVersionForStreaming(stream_thread_arg.conn))
		{
			PQfinish(stream_thread_arg.conn);
			/*
			 * Error message already written in CheckServerVersionForStreaming().
			 * There's no hope of recovering from a version mismatch, so don't
			 * retry.
			 */
			elog(ERROR, "Cannot continue backup because stream connect has failed.");
		}

		/*
		 * Identify server, obtaining start LSN position and current timeline ID
		 * at the same time, necessary if not valid data can be found in the
		 * existing output directory.
		 */
		if (!RunIdentifySystem(stream_thread_arg.conn, NULL, NULL, NULL, NULL))
		{
			PQfinish(stream_thread_arg.conn);
			elog(ERROR, "Cannot continue backup because stream connect has failed.");
		}

		if (is_remote_agent)
			xlog_files_list = parray_new();

        /* By default there are some error */
		stream_thread_arg.ret = 1;
		stream_thread_arg.files_list = xlog_files_list;

		pthread_create(&stream_thread, NULL, StreamLog, &stream_thread_arg);
	}

	/* initialize backup list */
	backup_files_list = parray_new();

	/* list files with the logical path. omit $PGDATA */
	if (is_remote_backup)
		get_remote_pgdata_filelist(backup_files_list);
	else
		dir_list_file(backup_files_list, pgdata, true, true, false);

	/*
	 * Sort pathname ascending. It is necessary to create intermediate
	 * directories sequentially.
	 *
	 * For example:
	 * 1 - create 'base'
	 * 2 - create 'base/1'
	 *
	 * Sorted array is used at least in parse_backup_filelist_filenames(),
	 * extractPageMap(), make_pagemap_from_ptrack().
	 */
	parray_qsort(backup_files_list, pgFileComparePath);

	/* Extract information about files in backup_list parsing their names:*/
	parse_backup_filelist_filenames(backup_files_list, pgdata);

	if (current.backup_mode != BACKUP_MODE_FULL)
	{
		elog(LOG, "current_tli:%X", current.tli);
		elog(LOG, "prev_backup->start_lsn: %X/%X",
			 (uint32) (prev_backup->start_lsn >> 32), (uint32) (prev_backup->start_lsn));
		elog(LOG, "current.start_lsn: %X/%X",
			 (uint32) (current.start_lsn >> 32), (uint32) (current.start_lsn));
	}

	/*
	 * Build page mapping in incremental mode.
	 */
	if (current.backup_mode == BACKUP_MODE_DIFF_PAGE)
	{
		/*
		 * Build the page map. Obtain information about changed pages
		 * reading WAL segments present in archives up to the point
		 * where this backup has started.
		 */
		extractPageMap(arclog_path, current.tli, xlog_seg_size,
					   prev_backup->start_lsn, current.start_lsn,
					   backup_files_list);
	}
	else if (current.backup_mode == BACKUP_MODE_DIFF_PTRACK)
	{
		/*
		 * Build the page map from ptrack information.
		 */
		make_pagemap_from_ptrack(backup_files_list);
	}

	/*
	 * Make directories before backup and setup threads at the same time
	 */
	for (i = 0; i < parray_num(backup_files_list); i++)
	{
		pgFile	   *file = (pgFile *) parray_get(backup_files_list, i);

		/* if the entry was a directory, create it in the backup */
		if (S_ISDIR(file->mode))
		{
			char		dirpath[MAXPGPATH];
			char	   *dir_name;
			char		database_path[MAXPGPATH];

			if (!is_remote_backup)
				dir_name = GetRelativePath(file->path, pgdata);
			else
				dir_name = file->path;

			elog(VERBOSE, "Create directory \"%s\"", dir_name);
			pgBackupGetPath(&current, database_path, lengthof(database_path),
					DATABASE_DIR);

			join_path_components(dirpath, database_path, dir_name);
			fio_mkdir(dirpath, DIR_PERMISSION, FIO_BACKUP_HOST);
		}

		/* setup threads */
		pg_atomic_clear_flag(&file->lock);
	}

	/* Sort by size for load balancing */
	parray_qsort(backup_files_list, pgFileCompareSize);
	/* Sort the array for binary search */
	if (prev_backup_filelist)
		parray_qsort(prev_backup_filelist, pgFileComparePath);

	/* init thread args with own file lists */
	threads = (pthread_t *) palloc(sizeof(pthread_t) * num_threads);
	threads_args = (backup_files_arg *) palloc(sizeof(backup_files_arg)*num_threads);

	for (i = 0; i < num_threads; i++)
	{
		backup_files_arg *arg = &(threads_args[i]);

		arg->from_root = pgdata;
		arg->to_root = database_path;
		arg->files_list = backup_files_list;
		arg->prev_filelist = prev_backup_filelist;
		arg->prev_start_lsn = prev_backup_start_lsn;
		arg->backup_conn = NULL;
		arg->cancel_conn = NULL;
		/* By default there are some error */
		arg->ret = 1;
	}

	/* Run threads */
	elog(INFO, "Start transfering data files");
	for (i = 0; i < num_threads; i++)
	{
		backup_files_arg *arg = &(threads_args[i]);

		elog(VERBOSE, "Start thread num: %i", i);

		if (!is_remote_backup)
			pthread_create(&threads[i], NULL, backup_files, arg);
		else
			pthread_create(&threads[i], NULL, remote_backup_files, arg);
	}

	/* Wait threads */
	for (i = 0; i < num_threads; i++)
	{
		pthread_join(threads[i], NULL);
		if (threads_args[i].ret == 1)
			backup_isok = false;
	}
	if (backup_isok)
		elog(INFO, "Data files are transfered");
	else
		elog(ERROR, "Data files transferring failed");

	/* clean previous backup file list */
	if (prev_backup_filelist)
	{
		parray_walk(prev_backup_filelist, pgFileFree);
		parray_free(prev_backup_filelist);
	}

	/* In case of backup from replica >= 9.6 we must fix minRecPoint,
	 * First we must find pg_control in backup_files_list.
	 */
	if (current.from_replica && !exclusive_backup)
	{
		char		pg_control_path[MAXPGPATH];

		snprintf(pg_control_path, sizeof(pg_control_path), "%s/%s", pgdata, "global/pg_control");

		for (i = 0; i < parray_num(backup_files_list); i++)
		{
			pgFile	   *tmp_file = (pgFile *) parray_get(backup_files_list, i);

			if (strcmp(tmp_file->path, pg_control_path) == 0)
			{
				pg_control = tmp_file;
				break;
			}
		}
	}


	/* Notify end of backup */
	pg_stop_backup(&current);

	if (current.from_replica && !exclusive_backup)
		set_min_recovery_point(pg_control, database_path, current.stop_lsn);

	/* Add archived xlog files into the list of files of this backup */
	if (stream_wal)
	{
		if (xlog_files_list == NULL)
		{
			char		pg_xlog_path[MAXPGPATH];

			/* Scan backup PG_XLOG_DIR */
			xlog_files_list = parray_new();
			join_path_components(pg_xlog_path, database_path, PG_XLOG_DIR);
			dir_list_file(xlog_files_list, pg_xlog_path, false, true, false);
		}
		for (i = 0; i < parray_num(xlog_files_list); i++)
		{
			pgFile	   *file = (pgFile *) parray_get(xlog_files_list, i);
			if (S_ISREG(file->mode))
				calc_file_checksum(file);
			/* Remove file path root prefix*/
			if (strstr(file->path, database_path) == file->path)
			{
				char	   *ptr = file->path;

				file->path = pstrdup(GetRelativePath(ptr, database_path));
				free(ptr);
			}
		}
		/* Add xlog files into the list of backed up files */
		parray_concat(backup_files_list, xlog_files_list);
		parray_free(xlog_files_list);
	}

	/* Print the list of files to backup catalog */
	write_backup_filelist(&current, backup_files_list, pgdata);

	/* Compute summary of size of regular files in the backup */
	for (i = 0; i < parray_num(backup_files_list); i++)
	{
		pgFile	   *file = (pgFile *) parray_get(backup_files_list, i);

		if (S_ISDIR(file->mode))
			current.data_bytes += 4096;

		/* Count the amount of the data actually copied */
		if (S_ISREG(file->mode))
			current.data_bytes += file->write_size;
	}

	/* Cleanup */
	if (backup_list)
	{
		parray_walk(backup_list, pgBackupFree);
		parray_free(backup_list);
	}

	parray_walk(backup_files_list, pgFileFree);
	parray_free(backup_files_list);
	backup_files_list = NULL;
}

/*
 * Entry point of pg_probackup BACKUP subcommand.
 */
int
do_backup(time_t start_time)
{

	/* PGDATA and BACKUP_MODE are always required */
	if (pgdata == NULL)
		elog(ERROR, "required parameter not specified: PGDATA "
						 "(-D, --pgdata)");
	if (current.backup_mode == BACKUP_MODE_INVALID)
		elog(ERROR, "required parameter not specified: BACKUP_MODE "
						 "(-b, --backup-mode)");

	/* Create connection for PostgreSQL */
	backup_conn = pgut_connect(pgut_dbname);
	pgut_atexit_push(backup_disconnect, NULL);

	current.primary_conninfo = pgut_get_conninfo_string(backup_conn);

#if PG_VERSION_NUM >= 110000
	if (!RetrieveWalSegSize(backup_conn))
		elog(ERROR, "Failed to retreive wal_segment_size");
#endif

	current.compress_alg = compress_alg;
	current.compress_level = compress_level;

	/* Confirm data block size and xlog block size are compatible */
	confirm_block_size("block_size", BLCKSZ);
	confirm_block_size("wal_block_size", XLOG_BLCKSZ);

	current.from_replica = pg_is_in_recovery();

	/* Confirm that this server version is supported */
	check_server_version();

	/* TODO fix it for remote backup*/
	if (!is_remote_backup)
		current.checksum_version = get_data_checksum_version(true);

	is_checksum_enabled = pg_checksum_enable();

	if (is_checksum_enabled)
		elog(LOG, "This PostgreSQL instance was initialized with data block checksums. "
					"Data block corruption will be detected");
	else
		elog(WARNING, "This PostgreSQL instance was initialized without data block checksums. "
						"pg_probackup have no way to detect data block corruption without them. "
						"Reinitialize PGDATA with option '--data-checksums'.");

	StrNCpy(current.server_version, server_version_str,
			sizeof(current.server_version));
	current.stream = stream_wal;

	is_ptrack_support = pg_ptrack_support();
	if (is_ptrack_support)
	{
		is_ptrack_enable = pg_ptrack_enable();
	}

	if (current.backup_mode == BACKUP_MODE_DIFF_PTRACK)
	{
		if (!is_ptrack_support)
			elog(ERROR, "This PostgreSQL instance does not support ptrack");
		else
		{
			if(!is_ptrack_enable)
				elog(ERROR, "Ptrack is disabled");
		}
	}

	if (current.from_replica && exclusive_backup)
	{
		/* Check master connection options */
		if (master_host == NULL)
			elog(ERROR, "Options for connection to master must be provided to perform backup from replica");

		/* Create connection to master server */
		master_conn = pgut_connect_extended(master_host, master_port, master_db, master_user);
	}

	/* Get exclusive lock of backup catalog */
	catalog_lock();

	/*
	 * Ensure that backup directory was initialized for the same PostgreSQL
	 * instance we opened connection to. And that target backup database PGDATA
	 * belogns to the same instance.
	 */
	/* TODO fix it for remote backup */
	if (!is_remote_backup)
		check_system_identifiers();


	/* Start backup. Update backup status. */
	current.status = BACKUP_STATUS_RUNNING;
	current.start_time = start_time;
	StrNCpy(current.program_version, PROGRAM_VERSION,
			sizeof(current.program_version));

	/* Create backup directory and BACKUP_CONTROL_FILE */
	if (pgBackupCreateDir(&current))
		elog(ERROR, "cannot create backup directory");
	write_backup(&current);

	elog(LOG, "Backup destination is initialized");

	/* set the error processing function for the backup process */
	pgut_atexit_push(backup_cleanup, NULL);

	/* backup data */
	do_backup_instance();
	pgut_atexit_pop(backup_cleanup, NULL);

	/* compute size of wal files of this backup stored in the archive */
	if (!current.stream)
	{
		current.wal_bytes = xlog_seg_size *
			(current.stop_lsn / xlog_seg_size -
			 current.start_lsn / xlog_seg_size + 1);
	}

	/* Backup is done. Update backup status */
	current.end_time = time(NULL);
	current.status = BACKUP_STATUS_DONE;
	write_backup(&current);

	//elog(LOG, "Backup completed. Total bytes : " INT64_FORMAT "",
	//		current.data_bytes);

	if (is_remote_agent)
		fio_transfer(&current.start_time,current.start_time);
	else
		complete_backup();

	return 0;
}

void complete_backup(void)
{
	pgBackupValidate(&current);

	elog(INFO, "Backup %s completed", base36enc(current.start_time));

	/*
	 * After successfil backup completion remove backups
	 * which are expired according to retention policies
	 */
	if (delete_expired || delete_wal)
		do_retention_purge();
}

/*
 * Confirm that this server version is supported
 */
static void
check_server_version(void)
{
	PGresult   *res;

	/* confirm server version */
	server_version = PQserverVersion(backup_conn);

	if (server_version == 0)
		elog(ERROR, "Unknown server version %d", server_version);

	if (server_version < 100000)
		sprintf(server_version_str, "%d.%d",
				server_version / 10000,
				(server_version / 100) % 100);
	else
		sprintf(server_version_str, "%d",
				server_version / 10000);

	if (server_version < 90500)
		elog(ERROR,
			 "server version is %s, must be %s or higher",
			 server_version_str, "9.5");

	if (current.from_replica && server_version < 90600)
		elog(ERROR,
			 "server version is %s, must be %s or higher for backup from replica",
			 server_version_str, "9.6");

	res = pgut_execute_extended(backup_conn, "SELECT pgpro_edition()",
								0, NULL, true, true);

	/*
	 * Check major version of connected PostgreSQL and major version of
	 * compiled PostgreSQL.
	 */
#ifdef PGPRO_VERSION
	if (PQresultStatus(res) == PGRES_FATAL_ERROR)
		/* It seems we connected to PostgreSQL (not Postgres Pro) */
		elog(ERROR, "%s was built with Postgres Pro %s %s, "
					"but connection is made with PostgreSQL %s",
			 PROGRAM_NAME, PG_MAJORVERSION, PGPRO_EDITION, server_version_str);
	else if (strcmp(server_version_str, PG_MAJORVERSION) != 0 &&
			 strcmp(PQgetvalue(res, 0, 0), PGPRO_EDITION) != 0)
		elog(ERROR, "%s was built with Postgres Pro %s %s, "
					"but connection is made with Postgres Pro %s %s",
			 PROGRAM_NAME, PG_MAJORVERSION, PGPRO_EDITION,
			 server_version_str, PQgetvalue(res, 0, 0));
#else
	if (PQresultStatus(res) != PGRES_FATAL_ERROR)
		/* It seems we connected to Postgres Pro (not PostgreSQL) */
		elog(ERROR, "%s was built with PostgreSQL %s, "
					"but connection is made with Postgres Pro %s %s",
			 PROGRAM_NAME, PG_MAJORVERSION,
			 server_version_str, PQgetvalue(res, 0, 0));
	else if (strcmp(server_version_str, PG_MAJORVERSION) != 0)
		elog(ERROR, "%s was built with PostgreSQL %s, but connection is made with %s",
			 PROGRAM_NAME, PG_MAJORVERSION, server_version_str);
#endif

	PQclear(res);

	/* Do exclusive backup only for PostgreSQL 9.5 */
	exclusive_backup = server_version < 90600 ||
		current.backup_mode == BACKUP_MODE_DIFF_PTRACK;
}

/*
 * Ensure that backup directory was initialized for the same PostgreSQL
 * instance we opened connection to. And that target backup database PGDATA
 * belogns to the same instance.
 * All system identifiers must be equal.
 */
static void
check_system_identifiers(void)
{
	uint64		system_id_conn;
	uint64		system_id_pgdata;

	system_id_pgdata = get_system_identifier(pgdata);
	system_id_conn = get_remote_system_identifier(backup_conn);

	if (system_id_conn != system_identifier)
		elog(ERROR, "Backup data directory was initialized for system id " UINT64_FORMAT ", "
					"but connected instance system id is " UINT64_FORMAT,
					system_identifier, system_id_conn);
	if (system_id_pgdata != system_identifier)
		elog(ERROR, "Backup data directory was initialized for system id " UINT64_FORMAT ", "
					"but target backup directory system id is " UINT64_FORMAT,
					system_identifier, system_id_pgdata);
}

/*
 * Ensure that target backup database is initialized with
 * compatible settings. Currently check BLCKSZ and XLOG_BLCKSZ.
 */
static void
confirm_block_size(const char *name, int blcksz)
{
	PGresult   *res;
	char	   *endp;
	int			block_size;

	res = pgut_execute(backup_conn, "SELECT pg_catalog.current_setting($1)", 1, &name);
	if (PQntuples(res) != 1 || PQnfields(res) != 1)
		elog(ERROR, "cannot get %s: %s", name, PQerrorMessage(backup_conn));

	block_size = strtol(PQgetvalue(res, 0, 0), &endp, 10);
	if ((endp && *endp) || block_size != blcksz)
		elog(ERROR,
			 "%s(%d) is not compatible(%d expected)",
			 name, block_size, blcksz);

	PQclear(res);
}

/*
 * Notify start of backup to PostgreSQL server.
 */
static void
pg_start_backup(const char *label, bool smooth, pgBackup *backup)
{
	PGresult   *res;
	const char *params[2];
	uint32		lsn_hi;
	uint32		lsn_lo;
	PGconn	   *conn;

	params[0] = label;

	/* For 9.5 replica we call pg_start_backup() on master */
	if (backup->from_replica && exclusive_backup)
		conn = master_conn;
	else
		conn = backup_conn;

	/* 2nd argument is 'fast'*/
	params[1] = smooth ? "false" : "true";
	if (!exclusive_backup)
		res = pgut_execute(conn,
						   "SELECT pg_catalog.pg_start_backup($1, $2, false)",
						   2,
						   params);
	else
		res = pgut_execute(conn,
						   "SELECT pg_catalog.pg_start_backup($1, $2)",
						   2,
						   params);

	/*
	 * Set flag that pg_start_backup() was called. If an error will happen it
	 * is necessary to call pg_stop_backup() in backup_cleanup().
	 */
	backup_in_progress = true;

	/* Extract timeline and LSN from results of pg_start_backup() */
	XLogDataFromLSN(PQgetvalue(res, 0, 0), &lsn_hi, &lsn_lo);
	/* Calculate LSN */
	backup->start_lsn = ((uint64) lsn_hi )<< 32 | lsn_lo;

	PQclear(res);

	if (current.backup_mode == BACKUP_MODE_DIFF_PAGE &&
			(!(backup->from_replica && !exclusive_backup)))
		/*
		 * Switch to a new WAL segment. It is necessary to get archived WAL
		 * segment, which includes start LSN of current backup.
		 * Don`t do this for replica backups unless it`s PG 9.5
		 */
		pg_switch_wal(conn);

	if (current.backup_mode == BACKUP_MODE_DIFF_PAGE)
		/* In PAGE mode wait for current segment... */
			wait_wal_lsn(backup->start_lsn, true, false);
	/*
	 * Do not wait start_lsn for stream backup.
	 * Because WAL streaming will start after pg_start_backup() in stream
	 * mode.
	 */
	else if (!stream_wal)
		/* ...for others wait for previous segment */
		wait_wal_lsn(backup->start_lsn, true, true);

	/* In case of backup from replica for PostgreSQL 9.5
	 * wait for start_lsn to be replayed by replica
	 */
	if (backup->from_replica && exclusive_backup)
		wait_replica_wal_lsn(backup->start_lsn, true);
}

/*
 * Switch to a new WAL segment. It should be called only for master.
 */
static void
pg_switch_wal(PGconn *conn)
{
	PGresult   *res;

	/* Remove annoying NOTICE messages generated by backend */
	res = pgut_execute(conn, "SET client_min_messages = warning;", 0, NULL);
	PQclear(res);

#if PG_VERSION_NUM >= 100000
	res = pgut_execute(conn, "SELECT * FROM pg_catalog.pg_switch_wal()", 0, NULL);
#else
	res = pgut_execute(conn, "SELECT * FROM pg_catalog.pg_switch_xlog()", 0, NULL);
#endif

	PQclear(res);
}

/*
 * Check if the instance supports ptrack
 * TODO Maybe we should rather check ptrack_version()?
 */
static bool
pg_ptrack_support(void)
{
	PGresult   *res_db;

	res_db = pgut_execute(backup_conn,
						  "SELECT proname FROM pg_proc WHERE proname='ptrack_version'",
						  0, NULL);
	if (PQntuples(res_db) == 0)
	{
		PQclear(res_db);
		return false;
	}
	PQclear(res_db);

	res_db = pgut_execute(backup_conn,
						  "SELECT pg_catalog.ptrack_version()",
						  0, NULL);
	if (PQntuples(res_db) == 0)
	{
		PQclear(res_db);
		return false;
	}

	/* Now we support only ptrack versions upper than 1.5 */
	if (strcmp(PQgetvalue(res_db, 0, 0), "1.5") != 0 &&
		strcmp(PQgetvalue(res_db, 0, 0), "1.6") != 0 &&
		strcmp(PQgetvalue(res_db, 0, 0), "1.7") != 0)
	{
		elog(WARNING, "Update your ptrack to the version 1.5 or upper. Current version is %s", PQgetvalue(res_db, 0, 0));
		PQclear(res_db);
		return false;
	}

	PQclear(res_db);
	return true;
}

/* Check if ptrack is enabled in target instance */
static bool
pg_ptrack_enable(void)
{
	PGresult   *res_db;

	res_db = pgut_execute(backup_conn, "show ptrack_enable", 0, NULL);

	if (strcmp(PQgetvalue(res_db, 0, 0), "on") != 0)
	{
		PQclear(res_db);
		return false;
	}
	PQclear(res_db);
	return true;
}

/* Check if ptrack is enabled in target instance */
static bool
pg_checksum_enable(void)
{
	PGresult   *res_db;

	res_db = pgut_execute(backup_conn, "show data_checksums", 0, NULL);

	if (strcmp(PQgetvalue(res_db, 0, 0), "on") != 0)
	{
		PQclear(res_db);
		return false;
	}
	PQclear(res_db);
	return true;
}

/* Check if target instance is replica */
static bool
pg_is_in_recovery(void)
{
	PGresult   *res_db;

	res_db = pgut_execute(backup_conn, "SELECT pg_catalog.pg_is_in_recovery()", 0, NULL);

	if (PQgetvalue(res_db, 0, 0)[0] == 't')
	{
		PQclear(res_db);
		return true;
	}
	PQclear(res_db);
	return false;
}

/* Clear ptrack files in all databases of the instance we connected to */
static void
pg_ptrack_clear(void)
{
	PGresult   *res_db,
			   *res;
	const char *dbname;
	int			i;
	Oid dbOid, tblspcOid;
	char *params[2];

	params[0] = palloc(64);
	params[1] = palloc(64);
	res_db = pgut_execute(backup_conn, "SELECT datname, oid, dattablespace FROM pg_database",
						  0, NULL);

	for(i = 0; i < PQntuples(res_db); i++)
	{
		PGconn	   *tmp_conn;

		dbname = PQgetvalue(res_db, i, 0);
		if (strcmp(dbname, "template0") == 0)
			continue;

		dbOid = atoi(PQgetvalue(res_db, i, 1));
		tblspcOid = atoi(PQgetvalue(res_db, i, 2));

		tmp_conn = pgut_connect(dbname);
		res = pgut_execute(tmp_conn, "SELECT pg_catalog.pg_ptrack_clear()",
						   0, NULL);
		PQclear(res);

		sprintf(params[0], "%i", dbOid);
		sprintf(params[1], "%i", tblspcOid);
		res = pgut_execute(tmp_conn, "SELECT pg_catalog.pg_ptrack_get_and_clear_db($1, $2)",
						   2, (const char **)params);
		PQclear(res);

		pgut_disconnect(tmp_conn);
	}

	pfree(params[0]);
	pfree(params[1]);
	PQclear(res_db);
}

static bool
pg_ptrack_get_and_clear_db(Oid dbOid, Oid tblspcOid)
{
	char	   *params[2];
	char	   *dbname;
	PGresult   *res_db;
	PGresult   *res;
	bool		result;

	params[0] = palloc(64);
	params[1] = palloc(64);

	sprintf(params[0], "%i", dbOid);
	res_db = pgut_execute(backup_conn,
							"SELECT datname FROM pg_database WHERE oid=$1",
							1, (const char **) params);
	/*
	 * If database is not found, it's not an error.
	 * It could have been deleted since previous backup.
	 */
	if (PQntuples(res_db) != 1 || PQnfields(res_db) != 1)
		return false;

	dbname = PQgetvalue(res_db, 0, 0);

	/* Always backup all files from template0 database */
	if (strcmp(dbname, "template0") == 0)
	{
		PQclear(res_db);
		return true;
	}
	PQclear(res_db);

	sprintf(params[0], "%i", dbOid);
	sprintf(params[1], "%i", tblspcOid);
	res = pgut_execute(backup_conn, "SELECT pg_catalog.pg_ptrack_get_and_clear_db($1, $2)",
						2, (const char **)params);

	if (PQnfields(res) != 1)
		elog(ERROR, "cannot perform pg_ptrack_get_and_clear_db()");

	if (!parse_bool(PQgetvalue(res, 0, 0), &result))
		elog(ERROR,
			 "result of pg_ptrack_get_and_clear_db() is invalid: %s",
			 PQgetvalue(res, 0, 0));

	PQclear(res);
	pfree(params[0]);
	pfree(params[1]);

	return result;
}

/* Read and clear ptrack files of the target relation.
 * Result is a bytea ptrack map of all segments of the target relation.
 * case 1: we know a tablespace_oid, db_oid, and rel_filenode
 * case 2: we know db_oid and rel_filenode (no tablespace_oid, because file in pg_default)
 * case 3: we know only rel_filenode (because file in pg_global)
 */
static char *
pg_ptrack_get_and_clear(Oid tablespace_oid, Oid db_oid, Oid rel_filenode,
						size_t *result_size)
{
	PGconn	   *tmp_conn;
	PGresult   *res_db,
			   *res;
	char	   *params[2];
	char	   *result;
	char	   *val;

	params[0] = palloc(64);
	params[1] = palloc(64);

	/* regular file (not in directory 'global') */
	if (db_oid != 0)
	{
		char	   *dbname;

		sprintf(params[0], "%i", db_oid);
		res_db = pgut_execute(backup_conn,
							  "SELECT datname FROM pg_database WHERE oid=$1",
							  1, (const char **) params);
		/*
		 * If database is not found, it's not an error.
		 * It could have been deleted since previous backup.
		 */
		if (PQntuples(res_db) != 1 || PQnfields(res_db) != 1)
			return NULL;

		dbname = PQgetvalue(res_db, 0, 0);

		if (strcmp(dbname, "template0") == 0)
		{
			PQclear(res_db);
			return NULL;
		}

		tmp_conn = pgut_connect(dbname);
		sprintf(params[0], "%i", tablespace_oid);
		sprintf(params[1], "%i", rel_filenode);
		res = pgut_execute(tmp_conn, "SELECT pg_catalog.pg_ptrack_get_and_clear($1, $2)",
						   2, (const char **)params);

		if (PQnfields(res) != 1)
			elog(ERROR, "cannot get ptrack file from database \"%s\" by tablespace oid %u and relation oid %u",
				 dbname, tablespace_oid, rel_filenode);
		PQclear(res_db);
		pgut_disconnect(tmp_conn);
	}
	/* file in directory 'global' */
	else
	{
		/*
		 * execute ptrack_get_and_clear for relation in pg_global
		 * Use backup_conn, cause we can do it from any database.
		 */
		sprintf(params[0], "%i", tablespace_oid);
		sprintf(params[1], "%i", rel_filenode);
		res = pgut_execute(backup_conn, "SELECT pg_catalog.pg_ptrack_get_and_clear($1, $2)",
						   2, (const char **)params);

		if (PQnfields(res) != 1)
			elog(ERROR, "cannot get ptrack file from pg_global tablespace and relation oid %u",
			 rel_filenode);
	}

	val = PQgetvalue(res, 0, 0);

	/* TODO Now pg_ptrack_get_and_clear() returns bytea ending with \x.
	 * It should be fixed in future ptrack releases, but till then we
	 * can parse it.
	 */
	if (strcmp("x", val+1) == 0)
	{
		/* Ptrack file is missing */
		return NULL;
	}

	result = (char *) PQunescapeBytea((unsigned char *) PQgetvalue(res, 0, 0),
									  result_size);
	PQclear(res);
	pfree(params[0]);
	pfree(params[1]);

	return result;
}

/*
 * Wait for target 'lsn'.
 *
 * If current backup started in archive mode wait for 'lsn' to be archived in
 * archive 'wal' directory with WAL segment file.
 * If current backup started in stream mode wait for 'lsn' to be streamed in
 * 'pg_wal' directory.
 *
 * If 'is_start_lsn' is true and backup mode is PAGE then we wait for 'lsn' to
 * be archived in archive 'wal' directory regardless stream mode.
 *
 * If 'wait_prev_segment' wait for previous segment.
 */
static void
wait_wal_lsn(XLogRecPtr lsn, bool is_start_lsn, bool wait_prev_segment)
{
	TimeLineID	tli;
	XLogSegNo	targetSegNo;
	char		pg_wal_dir[MAXPGPATH];
	char		wal_segment_path[MAXPGPATH],
			   *wal_segment_dir,
				wal_segment[MAXFNAMELEN];
	bool		file_exists = false;
	uint32		try_count = 0,
				timeout;

#ifdef HAVE_LIBZ
	char		gz_wal_segment_path[MAXPGPATH];
#endif

	tli = get_current_timeline(false);

	/* Compute the name of the WAL file containig requested LSN */
	GetXLogSegNo(lsn, targetSegNo, xlog_seg_size);
	if (wait_prev_segment)
		targetSegNo--;
	GetXLogFileName(wal_segment, tli, targetSegNo, xlog_seg_size);

	/*
	 * In pg_start_backup we wait for 'lsn' in 'pg_wal' directory if it is
	 * stream and non-page backup. Page backup needs archived WAL files, so we
	 * wait for 'lsn' in archive 'wal' directory for page backups.
	 *
	 * In pg_stop_backup it depends only on stream_wal.
	 */
	if (stream_wal &&
		(current.backup_mode != BACKUP_MODE_DIFF_PAGE || !is_start_lsn))
	{
		pgBackupGetPath2(&current, pg_wal_dir, lengthof(pg_wal_dir),
						 DATABASE_DIR, PG_XLOG_DIR);
		join_path_components(wal_segment_path, pg_wal_dir, wal_segment);
		wal_segment_dir = pg_wal_dir;

		timeout = (uint32) checkpoint_timeout();
		timeout = timeout + timeout * 0.1;
	}
	else
	{
		join_path_components(wal_segment_path, arclog_path, wal_segment);
		wal_segment_dir = arclog_path;

		if (archive_timeout > 0)
			timeout = archive_timeout;
		else
			timeout = ARCHIVE_TIMEOUT_DEFAULT;

	}

	if (wait_prev_segment)
		elog(LOG, "Looking for segment: %s", wal_segment);
	else
		elog(LOG, "Looking for LSN: %X/%X in segment: %s",
			 (uint32) (lsn >> 32), (uint32) lsn, wal_segment);

#ifdef HAVE_LIBZ
	snprintf(gz_wal_segment_path, sizeof(gz_wal_segment_path), "%s.gz",
			 wal_segment_path);
#endif

	/* Wait until target LSN is archived or streamed */
	while (true)
	{
		if (!file_exists)
		{
			file_exists = fileExists(wal_segment_path, is_start_lsn ? FIO_DB_HOST : FIO_BACKUP_HOST);

			/* Try to find compressed WAL file */
			if (!file_exists)
			{
#ifdef HAVE_LIBZ
				file_exists = fileExists(gz_wal_segment_path, is_start_lsn ? FIO_DB_HOST : FIO_BACKUP_HOST);
				if (file_exists)
					elog(LOG, "Found compressed WAL segment: %s", wal_segment_path);
#endif
			}
			else
				elog(LOG, "Found WAL segment: %s", wal_segment_path);
		}

		if (file_exists)
		{
			/* Do not check LSN for previous WAL segment */
			if (wait_prev_segment)
				return;

			/*
			 * A WAL segment found. Check LSN on it.
			 */
			if (wal_contains_lsn(wal_segment_dir, lsn, tli, xlog_seg_size))
				/* Target LSN was found */
			{
				elog(LOG, "Found LSN: %X/%X", (uint32) (lsn >> 32), (uint32) lsn);
				return;
			}
		}

		sleep(1);
		if (interrupted)
			elog(ERROR, "Interrupted during waiting for WAL archiving");
		try_count++;

		/* Inform user if WAL segment is absent in first attempt */
		if (try_count == 1)
		{
			if (wait_prev_segment)
				elog(INFO, "Wait for WAL segment %s to be archived",
					 wal_segment_path);
			else
				elog(INFO, "Wait for LSN %X/%X in archived WAL segment %s",
					 (uint32) (lsn >> 32), (uint32) lsn, wal_segment_path);
		}

		if (timeout > 0 && try_count > timeout)
		{
			if (file_exists)
				elog(ERROR, "WAL segment %s was archived, "
					 "but target LSN %X/%X could not be archived in %d seconds",
					 wal_segment, (uint32) (lsn >> 32), (uint32) lsn, timeout);
			/* If WAL segment doesn't exist or we wait for previous segment */
			else
				elog(ERROR,
					 "Switched WAL segment %s could not be archived in %d seconds",
					 wal_segment, timeout);
		}
	}
}

/*
 * Wait for target 'lsn' on replica instance from master.
 */
static void
wait_replica_wal_lsn(XLogRecPtr lsn, bool is_start_backup)
{
	uint32		try_count = 0;

	while (true)
	{
		XLogRecPtr	replica_lsn;

		/*
		 * For lsn from pg_start_backup() we need it to be replayed on replica's
		 * data.
		 */
		if (is_start_backup)
		{
			replica_lsn = get_checkpoint_location(backup_conn);
		}
		/*
		 * For lsn from pg_stop_backup() we need it only to be received by
		 * replica and fsync()'ed on WAL segment.
		 */
		else
		{
			PGresult   *res;
			uint32		lsn_hi;
			uint32		lsn_lo;

#if PG_VERSION_NUM >= 100000
			res = pgut_execute(backup_conn, "SELECT pg_catalog.pg_last_wal_receive_lsn()",
							   0, NULL);
#else
			res = pgut_execute(backup_conn, "SELECT pg_catalog.pg_last_xlog_receive_location()",
							   0, NULL);
#endif

			/* Extract LSN from result */
			XLogDataFromLSN(PQgetvalue(res, 0, 0), &lsn_hi, &lsn_lo);
			/* Calculate LSN */
			replica_lsn = ((uint64) lsn_hi) << 32 | lsn_lo;
			PQclear(res);
		}

		/* target lsn was replicated */
		if (replica_lsn >= lsn)
			break;

		sleep(1);
		if (interrupted)
			elog(ERROR, "Interrupted during waiting for target LSN");
		try_count++;

		/* Inform user if target lsn is absent in first attempt */
		if (try_count == 1)
			elog(INFO, "Wait for target LSN %X/%X to be received by replica",
				 (uint32) (lsn >> 32), (uint32) lsn);

		if (replica_timeout > 0 && try_count > replica_timeout)
			elog(ERROR, "Target LSN %X/%X could not be recevied by replica "
				 "in %d seconds",
				 (uint32) (lsn >> 32), (uint32) lsn,
				 replica_timeout);
	}
}

/*
 * Notify end of backup to PostgreSQL server.
 */
static void
pg_stop_backup(pgBackup *backup)
{
	PGconn		*conn;
	PGresult	*res;
	PGresult	*tablespace_map_content = NULL;
	uint32		lsn_hi;
	uint32		lsn_lo;
	//XLogRecPtr	restore_lsn = InvalidXLogRecPtr;
	int			pg_stop_backup_timeout = 0;
	char		path[MAXPGPATH];
	char		backup_label[MAXPGPATH];
	FILE		*fp;
	pgFile		*file;
	size_t		len;
	char	   *val = NULL;
	char	   *stop_backup_query = NULL;

	/*
	 * We will use this values if there are no transactions between start_lsn
	 * and stop_lsn.
	 */
	time_t		recovery_time;
	TransactionId recovery_xid;

	if (!backup_in_progress)
		elog(ERROR, "backup is not in progress");

	/* For 9.5 replica we call pg_stop_backup() on master */
	if (current.from_replica && exclusive_backup)
		conn = master_conn;
	else
		conn = backup_conn;

	/* Remove annoying NOTICE messages generated by backend */
	res = pgut_execute(conn, "SET client_min_messages = warning;",
					   0, NULL);
	PQclear(res);

	/* Create restore point
	 * only if it`s backup from master, or exclusive replica(wich connects to master)
	 */
	if (backup != NULL && (!current.from_replica || (current.from_replica && exclusive_backup)))
	{
		const char *params[1];
		char		name[1024];

		if (!current.from_replica)
			snprintf(name, lengthof(name), "pg_probackup, backup_id %s",
					 base36enc(backup->start_time));
		else
			snprintf(name, lengthof(name), "pg_probackup, backup_id %s. Replica Backup",
					 base36enc(backup->start_time));
		params[0] = name;

		res = pgut_execute(conn, "SELECT pg_catalog.pg_create_restore_point($1)",
						   1, params);
		/* Extract timeline and LSN from the result */
		XLogDataFromLSN(PQgetvalue(res, 0, 0), &lsn_hi, &lsn_lo);
		/* Calculate LSN */
		//restore_lsn = ((uint64) lsn_hi) << 32 | lsn_lo;
		PQclear(res);
	}

	/*
	 * send pg_stop_backup asynchronously because we could came
	 * here from backup_cleanup() after some error caused by
	 * postgres archive_command problem and in this case we will
	 * wait for pg_stop_backup() forever.
	 */

	if (!pg_stop_backup_is_sent)
	{
		bool		sent = false;

		if (!exclusive_backup)
		{
			/*
			 * Stop the non-exclusive backup. Besides stop_lsn it returns from
			 * pg_stop_backup(false) copy of the backup label and tablespace map
			 * so they can be written to disk by the caller.
			 * In case of backup from replica >= 9.6 we do not trust minRecPoint
			 * and stop_backup LSN, so we use latest replayed LSN as STOP LSN.
			 */
			if (current.from_replica)
				stop_backup_query = "SELECT"
									" pg_catalog.txid_snapshot_xmax(pg_catalog.txid_current_snapshot()),"
									" current_timestamp(0)::timestamptz,"
#if PG_VERSION_NUM >= 100000
									" pg_catalog.pg_last_wal_replay_lsn(),"
#else
									" pg_catalog.pg_last_xlog_replay_location(),"
#endif
									" labelfile,"
									" spcmapfile"
									" FROM pg_catalog.pg_stop_backup(false)";
			else
				stop_backup_query = "SELECT"
									" pg_catalog.txid_snapshot_xmax(pg_catalog.txid_current_snapshot()),"
									" current_timestamp(0)::timestamptz,"
									" lsn,"
									" labelfile,"
									" spcmapfile"
									" FROM pg_catalog.pg_stop_backup(false)";

		}
		else
		{
			stop_backup_query =	"SELECT"
								" pg_catalog.txid_snapshot_xmax(pg_catalog.txid_current_snapshot()),"
								" current_timestamp(0)::timestamptz,"
								" pg_catalog.pg_stop_backup() as lsn";
		}

		sent = pgut_send(conn, stop_backup_query, 0, NULL, WARNING);
		pg_stop_backup_is_sent = true;
		if (!sent)
			elog(ERROR, "Failed to send pg_stop_backup query");
	}

	/*
	 * Wait for the result of pg_stop_backup(),
	 * but no longer than PG_STOP_BACKUP_TIMEOUT seconds
	 */
	if (pg_stop_backup_is_sent && !in_cleanup)
	{
		res = NULL;

		while (1)
		{
			if (!PQconsumeInput(conn) || PQisBusy(conn))
			{
				pg_stop_backup_timeout++;
				sleep(1);

				if (interrupted)
				{
					pgut_cancel(conn);
					elog(ERROR, "interrupted during waiting for pg_stop_backup");
				}

				if (pg_stop_backup_timeout == 1)
					elog(INFO, "wait for pg_stop_backup()");

				/*
				 * If postgres haven't answered in PG_STOP_BACKUP_TIMEOUT seconds,
				 * send an interrupt.
				 */
				if (pg_stop_backup_timeout > PG_STOP_BACKUP_TIMEOUT)
				{
					pgut_cancel(conn);
					elog(ERROR, "pg_stop_backup doesn't answer in %d seconds, cancel it",
						 PG_STOP_BACKUP_TIMEOUT);
				}
			}
			else
			{
				res = PQgetResult(conn);
				break;
			}
		}

		/* Check successfull execution of pg_stop_backup() */
		if (!res)
			elog(ERROR, "pg_stop backup() failed");
		else
		{
			switch (PQresultStatus(res))
			{
				/*
				 * We should expect only PGRES_TUPLES_OK since pg_stop_backup
				 * returns tuples.
				 */
				case PGRES_TUPLES_OK:
					break;
				default:
					elog(ERROR, "query failed: %s query was: %s",
						 PQerrorMessage(conn), stop_backup_query);
			}
			elog(INFO, "pg_stop backup() successfully executed");
		}

		backup_in_progress = false;

		/* Extract timeline and LSN from results of pg_stop_backup() */
		XLogDataFromLSN(PQgetvalue(res, 0, 2), &lsn_hi, &lsn_lo);
		/* Calculate LSN */
		stop_backup_lsn = ((uint64) lsn_hi) << 32 | lsn_lo;

		if (!XRecOffIsValid(stop_backup_lsn))
		{
			if (XRecOffIsNull(stop_backup_lsn))
				stop_backup_lsn = stop_backup_lsn + SizeOfXLogLongPHD;
			else
				elog(ERROR, "Invalid stop_backup_lsn value %X/%X",
					 (uint32) (stop_backup_lsn >> 32), (uint32) (stop_backup_lsn));
		}

		/* Write backup_label and tablespace_map */
		if (!exclusive_backup)
		{
			Assert(PQnfields(res) >= 4);
			pgBackupGetPath(&current, path, lengthof(path), DATABASE_DIR);

			/* Write backup_label */
			join_path_components(backup_label, path, PG_BACKUP_LABEL_FILE);
			fp = fio_fopen(backup_label, PG_BINARY_W, FIO_BACKUP_HOST);
			if (fp == NULL)
				elog(ERROR, "can't open backup label file \"%s\": %s",
					 backup_label, strerror(errno));

			len = strlen(PQgetvalue(res, 0, 3));
			if (fio_fwrite(fp, PQgetvalue(res, 0, 3), len) != len ||
				fio_fflush(fp) != 0 ||
				fio_fclose(fp))
				elog(ERROR, "can't write backup label file \"%s\": %s",
					 backup_label, strerror(errno));

			/*
			 * It's vital to check if backup_files_list is initialized,
			 * because we could get here because the backup was interrupted
			 */
			if (backup_files_list)
			{
				file = pgFileNew(backup_label, true, FIO_BACKUP_HOST);
				calc_file_checksum(file);
				free(file->path);
				file->path = strdup(PG_BACKUP_LABEL_FILE);
				parray_append(backup_files_list, file);
			}
		}

		if (sscanf(PQgetvalue(res, 0, 0), XID_FMT, &recovery_xid) != 1)
			elog(ERROR,
				 "result of txid_snapshot_xmax() is invalid: %s",
				 PQgetvalue(res, 0, 0));
		if (!parse_time(PQgetvalue(res, 0, 1), &recovery_time, true))
			elog(ERROR,
				 "result of current_timestamp is invalid: %s",
				 PQgetvalue(res, 0, 1));

		/* Get content for tablespace_map from stop_backup results
		 * in case of non-exclusive backup
		 */
		if (!exclusive_backup)
			val = PQgetvalue(res, 0, 4);

		/* Write tablespace_map */
		if (!exclusive_backup && val && strlen(val) > 0)
		{
			char		tablespace_map[MAXPGPATH];

			join_path_components(tablespace_map, path, PG_TABLESPACE_MAP_FILE);
			fp = fio_fopen(tablespace_map, PG_BINARY_W, FIO_BACKUP_HOST);
			if (fp == NULL)
				elog(ERROR, "can't open tablespace map file \"%s\": %s",
					 tablespace_map, strerror(errno));

			len = strlen(val);
			if (fio_fwrite(fp, val, len) != len ||
				fio_fflush(fp) != 0 ||
				fio_fclose(fp))
				elog(ERROR, "can't write tablespace map file \"%s\": %s",
					 tablespace_map, strerror(errno));

			if (backup_files_list)
			{
				file = pgFileNew(tablespace_map, true, FIO_BACKUP_HOST);
				if (S_ISREG(file->mode))
					calc_file_checksum(file);
				free(file->path);
				file->path = strdup(PG_TABLESPACE_MAP_FILE);
				parray_append(backup_files_list, file);
			}
		}

		if (tablespace_map_content)
			PQclear(tablespace_map_content);
		PQclear(res);

		if (stream_wal)
		{
			/* Wait for the completion of stream */
			pthread_join(stream_thread, NULL);
			if (stream_thread_arg.ret == 1)
				elog(ERROR, "WAL streaming failed");
		}
	}

	/* Fill in fields if that is the correct end of backup. */
	if (backup != NULL)
	{
		char	   *xlog_path,
					stream_xlog_path[MAXPGPATH];

		/* Wait for stop_lsn to be received by replica */
		if (current.from_replica)
			wait_replica_wal_lsn(stop_backup_lsn, false);
		/*
		 * Wait for stop_lsn to be archived or streamed.
		 * We wait for stop_lsn in stream mode just in case.
		 */
		wait_wal_lsn(stop_backup_lsn, false, false);

		if (stream_wal)
		{
			pgBackupGetPath2(backup, stream_xlog_path,
							 lengthof(stream_xlog_path),
							 DATABASE_DIR, PG_XLOG_DIR);
			xlog_path = stream_xlog_path;
		}
		else
			xlog_path = arclog_path;

		backup->tli = get_current_timeline(false);
		backup->stop_lsn = stop_backup_lsn;

		elog(LOG, "Getting the Recovery Time from WAL");

		/* iterate over WAL from stop_backup lsn to start_backup lsn */
		if (!read_recovery_info(xlog_path, backup->tli, xlog_seg_size,
								backup->start_lsn, backup->stop_lsn,
								&backup->recovery_time, &backup->recovery_xid))
		{
			elog(LOG, "Failed to find Recovery Time in WAL. Forced to trust current_timestamp");
			backup->recovery_time = recovery_time;
			backup->recovery_xid = recovery_xid;
		}
	}
}

/*
 * Retreive checkpoint_timeout GUC value in seconds.
 */
static int
checkpoint_timeout(void)
{
	PGresult   *res;
	const char *val;
	const char *hintmsg;
	int			val_int;

	res = pgut_execute(backup_conn, "show checkpoint_timeout", 0, NULL);
	val = PQgetvalue(res, 0, 0);

	if (!parse_int(val, &val_int, OPTION_UNIT_S, &hintmsg))
	{
		PQclear(res);
		if (hintmsg)
			elog(ERROR, "Invalid value of checkout_timeout %s: %s", val,
				 hintmsg);
		else
			elog(ERROR, "Invalid value of checkout_timeout %s", val);
	}

	PQclear(res);

	return val_int;
}

/*
 * Notify end of backup to server when "backup_label" is in the root directory
 * of the DB cluster.
 * Also update backup status to ERROR when the backup is not finished.
 */
static void
backup_cleanup(bool fatal, void *userdata)
{
	/*
	 * Update status of backup in BACKUP_CONTROL_FILE to ERROR.
	 * end_time != 0 means backup finished
	 */
	if (current.status == BACKUP_STATUS_RUNNING && current.end_time == 0)
	{
		elog(WARNING, "Backup %s is running, setting its status to ERROR",
			 base36enc(current.start_time));
		current.end_time = time(NULL);
		current.status = BACKUP_STATUS_ERROR;
		write_backup(&current);
	}

	/*
	 * If backup is in progress, notify stop of backup to PostgreSQL
	 */
	if (backup_in_progress)
	{
		elog(WARNING, "backup in progress, stop backup");
		pg_stop_backup(NULL);	/* don't care stop_lsn on error case */
	}
}

/*
 * Disconnect backup connection during quit pg_probackup.
 */
static void
backup_disconnect(bool fatal, void *userdata)
{
	pgut_disconnect(backup_conn);
	if (master_conn)
		pgut_disconnect(master_conn);
}

/*
 * Take a backup of the PGDATA at a file level.
 * Copy all directories and files listed in backup_files_list.
 * If the file is 'datafile' (regular relation's main fork), read it page by page,
 * verify checksum and copy.
 * In incremental backup mode, copy only files or datafiles' pages changed after
 * previous backup.
 */
static void *
backup_files(void *arg)
{
	int			i;
	backup_files_arg *arguments = (backup_files_arg *) arg;
	int			n_backup_files_list = parray_num(arguments->files_list);

	/* backup a file */
	for (i = 0; i < n_backup_files_list; i++)
	{
		int			ret;
		struct stat	buf;
		pgFile	   *file = (pgFile *) parray_get(arguments->files_list, i);

		elog(VERBOSE, "Copying file:  \"%s\" ", file->path);
		if (!pg_atomic_test_set_flag(&file->lock))
			continue;

		/* check for interrupt */
		if (interrupted)
			elog(ERROR, "interrupted during backup");

		if (progress)
			elog(INFO, "Progress: (%d/%d). Process file \"%s\"",
				 i + 1, n_backup_files_list, file->path);

		/* stat file to check its current state */
		ret = stat(file->path, &buf);
		if (ret == -1)
		{
			if (errno == ENOENT)
			{
				/*
				 * If file is not found, this is not en error.
				 * It could have been deleted by concurrent postgres transaction.
				 */
				file->write_size = BYTES_INVALID;
				elog(LOG, "File \"%s\" is not found", file->path);
				continue;
			}
			else
			{
				elog(ERROR,
					"can't stat file to backup \"%s\": %s",
					file->path, strerror(errno));
			}
		}

		/* We have already copied all directories */
		if (S_ISDIR(buf.st_mode))
			continue;

		if (S_ISREG(buf.st_mode))
		{
			pgFile	  **prev_file = NULL;

			/* Check that file exist in previous backup */
			if (current.backup_mode != BACKUP_MODE_FULL)
			{
				char	   *relative;
				pgFile		key;

				relative = GetRelativePath(file->path, arguments->from_root);
				key.path = relative;

				prev_file = (pgFile **) parray_bsearch(arguments->prev_filelist,
													   &key, pgFileComparePath);
				if (prev_file)
					/* File exists in previous backup */
					file->exists_in_prev = true;
			}
			/* copy the file into backup */
			if (file->is_datafile && !file->is_cfs)
			{
				char		to_path[MAXPGPATH];

				join_path_components(to_path, arguments->to_root,
									 file->path + strlen(arguments->from_root) + 1);

				/* backup block by block if datafile AND not compressed by cfs*/
				if (!backup_data_file(arguments, to_path, file,
									  arguments->prev_start_lsn,
									  current.backup_mode,
									  compress_alg, compress_level))
				{
					file->write_size = BYTES_INVALID;
					elog(VERBOSE, "File \"%s\" was not copied to backup", file->path);
					continue;
				}
			}
			else
			{
				bool skip = false;

				/* If non-data file has not changed since last backup... */
				if (prev_file && file->exists_in_prev &&
					buf.st_mtime < current.parent_backup)
				{
					calc_file_checksum(file);
					/* ...and checksum is the same... */
					if (EQ_TRADITIONAL_CRC32(file->crc, (*prev_file)->crc))
						skip = true; /* ...skip copying file. */
				}
				if (skip ||
					!copy_file(arguments->from_root, arguments->to_root, file, FIO_BACKUP_HOST))
				{
					file->write_size = BYTES_INVALID;
					elog(VERBOSE, "File \"%s\" was not copied to backup",
						 file->path);
					continue;
				}
			}

			elog(VERBOSE, "File \"%s\". Copied "INT64_FORMAT " bytes",
				 file->path, file->write_size);
		}
		else
			elog(WARNING, "unexpected file type %d", buf.st_mode);
	}

	/* Close connection */
	if (arguments->backup_conn)
		pgut_disconnect(arguments->backup_conn);

	/* Data files transferring is successful */
	arguments->ret = 0;

	return NULL;
}

/*
 * Extract information about files in backup_list parsing their names:
 * - remove temp tables from the list
 * - remove unlogged tables from the list (leave the _init fork)
 * - set flags for database directories
 * - set flags for datafiles
 */
static void
parse_backup_filelist_filenames(parray *files, const char *root)
{
	size_t		i = 0;
	Oid			unlogged_file_reloid = 0;

	while (i < parray_num(files))
	{
		pgFile	   *file = (pgFile *) parray_get(files, i);
		char	   *relative;
		int 		sscanf_result;

		relative = GetRelativePath(file->path, root);

		if (S_ISREG(file->mode) &&
			path_is_prefix_of_path(PG_TBLSPC_DIR, relative))
		{
			/*
			 * Found file in pg_tblspc/tblsOid/TABLESPACE_VERSION_DIRECTORY
			 * Legal only in case of 'pg_compression'
			 */
			if (strcmp(file->name, "pg_compression") == 0)
			{
				Oid			tblspcOid;
				Oid			dbOid;
				char		tmp_rel_path[MAXPGPATH];
				/*
				 * Check that the file is located under
				 * TABLESPACE_VERSION_DIRECTORY
				 */
				sscanf_result = sscanf(relative, PG_TBLSPC_DIR "/%u/%s/%u",
									   &tblspcOid, tmp_rel_path, &dbOid);

				/* Yes, it is */
				if (sscanf_result == 2 &&
					strncmp(tmp_rel_path, TABLESPACE_VERSION_DIRECTORY,
							strlen(TABLESPACE_VERSION_DIRECTORY)) == 0)
					set_cfs_datafiles(files, root, relative, i);
			}
		}

		if (S_ISREG(file->mode) && file->tblspcOid != 0 &&
			file->name && file->name[0])
		{
			if (strcmp(file->forkName, "init") == 0)
			{
				/*
				 * Do not backup files of unlogged relations.
				 * scan filelist backward and exclude these files.
				 */
				int			unlogged_file_num = i - 1;
				pgFile	   *unlogged_file = (pgFile *) parray_get(files,
																  unlogged_file_num);

				unlogged_file_reloid = file->relOid;

				while (unlogged_file_num >= 0 &&
					   (unlogged_file_reloid != 0) &&
					   (unlogged_file->relOid == unlogged_file_reloid))
				{
					pgFileFree(unlogged_file);
					parray_remove(files, unlogged_file_num);

					unlogged_file_num--;
					i--;

					unlogged_file = (pgFile *) parray_get(files,
														  unlogged_file_num);
				}
			}
		}

		i++;
	}
}

/* If file is equal to pg_compression, then we consider this tablespace as
 * cfs-compressed and should mark every file in this tablespace as cfs-file
 * Setting is_cfs is done via going back through 'files' set every file
 * that contain cfs_tablespace in his path as 'is_cfs'
 * Goings back through array 'files' is valid option possible because of current
 * sort rules:
 * tblspcOid/TABLESPACE_VERSION_DIRECTORY
 * tblspcOid/TABLESPACE_VERSION_DIRECTORY/dboid
 * tblspcOid/TABLESPACE_VERSION_DIRECTORY/dboid/1
 * tblspcOid/TABLESPACE_VERSION_DIRECTORY/dboid/1.cfm
 * tblspcOid/TABLESPACE_VERSION_DIRECTORY/pg_compression
 */
static void
set_cfs_datafiles(parray *files, const char *root, char *relative, size_t i)
{
	int			len;
	int			p;
	pgFile	   *prev_file;
	char	   *cfs_tblspc_path;
	char	   *relative_prev_file;

	cfs_tblspc_path = strdup(relative);
	if(!cfs_tblspc_path)
		elog(ERROR, "Out of memory");
	len = strlen("/pg_compression");
	cfs_tblspc_path[strlen(cfs_tblspc_path) - len] = 0;
	elog(VERBOSE, "CFS DIRECTORY %s, pg_compression path: %s", cfs_tblspc_path, relative);

	for (p = (int) i; p >= 0; p--)
	{
		prev_file = (pgFile *) parray_get(files, (size_t) p);
		relative_prev_file = GetRelativePath(prev_file->path, root);

		elog(VERBOSE, "Checking file in cfs tablespace %s", relative_prev_file);

		if (strstr(relative_prev_file, cfs_tblspc_path) != NULL)
		{
			if (S_ISREG(prev_file->mode) && prev_file->is_datafile)
			{
				elog(VERBOSE, "Setting 'is_cfs' on file %s, name %s",
					relative_prev_file, prev_file->name);
				prev_file->is_cfs = true;
			}
		}
		else
		{
			elog(VERBOSE, "Breaking on %s", relative_prev_file);
			break;
		}
	}
	free(cfs_tblspc_path);
}

/*
 * Find pgfile by given rnode in the backup_files_list
 * and add given blkno to its pagemap.
 */
void
process_block_change(ForkNumber forknum, RelFileNode rnode, BlockNumber blkno)
{
	char	   *path;
	char	   *rel_path;
	BlockNumber blkno_inseg;
	int			segno;
	pgFile	  **file_item;
	pgFile		f;

	segno = blkno / RELSEG_SIZE;
	blkno_inseg = blkno % RELSEG_SIZE;

	rel_path = relpathperm(rnode, forknum);
	if (segno > 0)
		path = psprintf("%s/%s.%u", pgdata, rel_path, segno);
	else
		path = psprintf("%s/%s", pgdata, rel_path);

	pg_free(rel_path);

	f.path = path;
	/* backup_files_list should be sorted before */
	file_item = (pgFile **) parray_bsearch(backup_files_list, &f,
										   pgFileComparePath);

	/*
	 * If we don't have any record of this file in the file map, it means
	 * that it's a relation that did not have much activity since the last
	 * backup. We can safely ignore it. If it is a new relation file, the
	 * backup would simply copy it as-is.
	 */
	if (file_item)
	{
		/* We need critical section only we use more than one threads */
		if (num_threads > 1)
			pthread_lock(&backup_pagemap_mutex);

		datapagemap_add(&(*file_item)->pagemap, blkno_inseg);

		if (num_threads > 1)
			pthread_mutex_unlock(&backup_pagemap_mutex);
	}

	pg_free(path);
}

/*
 * Given a list of files in the instance to backup, build a pagemap for each
 * data file that has ptrack. Result is saved in the pagemap field of pgFile.
 * NOTE we rely on the fact that provided parray is sorted by file->path.
 */
static void
make_pagemap_from_ptrack(parray *files)
{
	size_t		i;
	Oid dbOid_with_ptrack_init = 0;
	Oid tblspcOid_with_ptrack_init = 0;
	char	   *ptrack_nonparsed = NULL;
	size_t		ptrack_nonparsed_size = 0;

	elog(LOG, "Compiling pagemap");
	for (i = 0; i < parray_num(files); i++)
	{
		pgFile	   *file = (pgFile *) parray_get(files, i);
		size_t		start_addr;

		/*
		 * If there is a ptrack_init file in the database,
		 * we must backup all its files, ignoring ptrack files for relations.
		 */
		if (file->is_database)
		{
			char *filename = strrchr(file->path, '/');

			Assert(filename != NULL);
			filename++;

			/*
			 * The function pg_ptrack_get_and_clear_db returns true
			 * if there was a ptrack_init file.
			 * Also ignore ptrack files for global tablespace,
			 * to avoid any possible specific errors.
			 */
			if ((file->tblspcOid == GLOBALTABLESPACE_OID) ||
				pg_ptrack_get_and_clear_db(file->dbOid, file->tblspcOid))
			{
				dbOid_with_ptrack_init = file->dbOid;
				tblspcOid_with_ptrack_init = file->tblspcOid;
			}
		}

		if (file->is_datafile)
		{
			if (file->tblspcOid == tblspcOid_with_ptrack_init &&
				file->dbOid == dbOid_with_ptrack_init)
			{
				/* ignore ptrack if ptrack_init exists */
				elog(VERBOSE, "Ignoring ptrack because of ptrack_init for file: %s", file->path);
				file->pagemap_isabsent = true;
				continue;
			}

			/* get ptrack bitmap once for all segments of the file */
			if (file->segno == 0)
			{
				/* release previous value */
				pg_free(ptrack_nonparsed);
				ptrack_nonparsed_size = 0;

				ptrack_nonparsed = pg_ptrack_get_and_clear(file->tblspcOid, file->dbOid,
											   file->relOid, &ptrack_nonparsed_size);
			}

			if (ptrack_nonparsed != NULL)
			{
				/*
				 * pg_ptrack_get_and_clear() returns ptrack with VARHDR cutted out.
				 * Compute the beginning of the ptrack map related to this segment
				 *
				 * HEAPBLOCKS_PER_BYTE. Number of heap pages one ptrack byte can track: 8
				 * RELSEG_SIZE. Number of Pages per segment: 131072
				 * RELSEG_SIZE/HEAPBLOCKS_PER_BYTE. number of bytes in ptrack file needed
				 * to keep track on one relsegment: 16384
				 */
				start_addr = (RELSEG_SIZE/HEAPBLOCKS_PER_BYTE)*file->segno;

				/*
				 * If file segment was created after we have read ptrack,
				 * we won't have a bitmap for this segment.
				 */
				if (start_addr > ptrack_nonparsed_size)
				{
					elog(VERBOSE, "Ptrack is missing for file: %s", file->path);
					file->pagemap_isabsent = true;
				}
				else
				{

					if (start_addr + RELSEG_SIZE/HEAPBLOCKS_PER_BYTE > ptrack_nonparsed_size)
					{
						file->pagemap.bitmapsize = ptrack_nonparsed_size - start_addr;
						elog(VERBOSE, "pagemap size: %i", file->pagemap.bitmapsize);
					}
					else
					{
						file->pagemap.bitmapsize = RELSEG_SIZE/HEAPBLOCKS_PER_BYTE;
						elog(VERBOSE, "pagemap size: %i", file->pagemap.bitmapsize);
					}

					file->pagemap.bitmap = pg_malloc(file->pagemap.bitmapsize);
					memcpy(file->pagemap.bitmap, ptrack_nonparsed+start_addr, file->pagemap.bitmapsize);
				}
			}
			else
			{
				/*
				 * If ptrack file is missing, try to copy the entire file.
				 * It can happen in two cases:
				 * - files were created by commands that bypass buffer manager
				 * and, correspondingly, ptrack mechanism.
				 * i.e. CREATE DATABASE
				 * - target relation was deleted.
				 */
				elog(VERBOSE, "Ptrack is missing for file: %s", file->path);
				file->pagemap_isabsent = true;
			}
		}
	}
	elog(LOG, "Pagemap compiled");
//	res = pgut_execute(backup_conn, "SET client_min_messages = warning;", 0, NULL, true);
//	PQclear(pgut_execute(backup_conn, "CHECKPOINT;", 0, NULL, true));
}


/*
 * Stop WAL streaming if current 'xlogpos' exceeds 'stop_backup_lsn', which is
 * set by pg_stop_backup().
 */
static bool
stop_streaming(XLogRecPtr xlogpos, uint32 timeline, bool segment_finished)
{
	static uint32 prevtimeline = 0;
	static XLogRecPtr prevpos = InvalidXLogRecPtr;

	/* check for interrupt */
	if (interrupted)
		elog(ERROR, "Interrupted during backup");

	/* we assume that we get called once at the end of each segment */
	if (segment_finished)
		elog(VERBOSE, _("finished segment at %X/%X (timeline %u)"),
			 (uint32) (xlogpos >> 32), (uint32) xlogpos, timeline);

	/*
	 * Note that we report the previous, not current, position here. After a
	 * timeline switch, xlogpos points to the beginning of the segment because
	 * that's where we always begin streaming. Reporting the end of previous
	 * timeline isn't totally accurate, because the next timeline can begin
	 * slightly before the end of the WAL that we received on the previous
	 * timeline, but it's close enough for reporting purposes.
	 */
	if (prevtimeline != 0 && prevtimeline != timeline)
		elog(LOG, _("switched to timeline %u at %X/%X\n"),
			 timeline, (uint32) (prevpos >> 32), (uint32) prevpos);

	if (!XLogRecPtrIsInvalid(stop_backup_lsn))
	{
		if (xlogpos > stop_backup_lsn)
		{
			stop_stream_lsn = xlogpos;
			return true;
		}

		/* pg_stop_backup() was executed, wait for the completion of stream */
		if (stream_stop_timeout == 0)
		{
			elog(INFO, "Wait for LSN %X/%X to be streamed",
				 (uint32) (stop_backup_lsn >> 32), (uint32) stop_backup_lsn);

			stream_stop_timeout = checkpoint_timeout();
			stream_stop_timeout = stream_stop_timeout + stream_stop_timeout * 0.1;

			stream_stop_begin = time(NULL);
		}

		if (time(NULL) - stream_stop_begin > stream_stop_timeout)
			elog(ERROR, "Target LSN %X/%X could not be streamed in %d seconds",
				 (uint32) (stop_backup_lsn >> 32), (uint32) stop_backup_lsn,
				 stream_stop_timeout);
	}

	prevtimeline = timeline;
	prevpos = xlogpos;

	return false;
}

/*
 * Start the log streaming
 */
static void *
StreamLog(void *arg)
{
	XLogRecPtr	startpos;
	TimeLineID	starttli;
	StreamThreadArg *stream_arg = (StreamThreadArg *) arg;

	/*
	 * We must use startpos as start_lsn from start_backup
	 */
	startpos = current.start_lsn;
	starttli = current.tli;

	/*
	 * Always start streaming at the beginning of a segment
	 */
	startpos -= startpos % xlog_seg_size;

	/* Initialize timeout */
	stream_stop_timeout = 0;
	stream_stop_begin = 0;

	/*
	 * Start the replication
	 */
	elog(LOG, _("started streaming WAL at %X/%X (timeline %u)"),
		 (uint32) (startpos >> 32), (uint32) startpos, starttli);

#if PG_VERSION_NUM >= 90600
	{
		StreamCtl	ctl;

		MemSet(&ctl, 0, sizeof(ctl));

		ctl.startpos = startpos;
		ctl.timeline = starttli;
		ctl.sysidentifier = NULL;

#if PG_VERSION_NUM >= 100000
		ctl.walmethod = CreateWalDirectoryMethod(stream_arg->basedir, 0, true, stream_arg->files_list);
		ctl.replication_slot = replication_slot;
		ctl.stop_socket = PGINVALID_SOCKET;
#else
		ctl.basedir = (char *) stream_arg->basedir;
#endif

		ctl.stream_stop = stop_streaming;
		ctl.standby_message_timeout = standby_message_timeout;
		ctl.partial_suffix = NULL;
		ctl.synchronous = false;
		ctl.mark_done = false;

		if(ReceiveXlogStream(stream_arg->conn, &ctl) == false)
			elog(ERROR, "Problem in receivexlog");

#if PG_VERSION_NUM >= 100000
		if (!ctl.walmethod->finish())
			elog(ERROR, "Could not finish writing WAL files: %s",
				 strerror(errno));
#endif
	}
#else
	if(ReceiveXlogStream(stream_arg->conn, startpos, starttli, NULL,
						 (char *) stream_arg->basedir, stop_streaming,
						 standby_message_timeout, NULL, false, false) == false)
		elog(ERROR, "Problem in receivexlog");
#endif

	elog(LOG, _("finished streaming WAL at %X/%X (timeline %u)"),
		 (uint32) (stop_stream_lsn >> 32), (uint32) stop_stream_lsn, starttli);
	stream_arg->ret = 0;

	PQfinish(stream_arg->conn);
	stream_arg->conn = NULL;

	return NULL;
}

/*
 * Get lsn of the moment when ptrack was enabled the last time.
 */
static XLogRecPtr
get_last_ptrack_lsn(void)

{
	PGresult   *res;
	uint32		lsn_hi;
	uint32		lsn_lo;
	XLogRecPtr	lsn;

	res = pgut_execute(backup_conn, "select pg_catalog.pg_ptrack_control_lsn()",
					   0, NULL);

	/* Extract timeline and LSN from results of pg_start_backup() */
	XLogDataFromLSN(PQgetvalue(res, 0, 0), &lsn_hi, &lsn_lo);
	/* Calculate LSN */
	lsn = ((uint64) lsn_hi) << 32 | lsn_lo;

	PQclear(res);
	return lsn;
}

char *
pg_ptrack_get_block(backup_files_arg *arguments,
					Oid dbOid,
					Oid tblsOid,
					Oid relOid,
					BlockNumber blknum,
					size_t *result_size)
{
	PGresult   *res;
	char	   *params[4];
	char	   *result;

	params[0] = palloc(64);
	params[1] = palloc(64);
	params[2] = palloc(64);
	params[3] = palloc(64);

	/*
	 * Use tmp_conn, since we may work in parallel threads.
	 * We can connect to any database.
	 */
	sprintf(params[0], "%i", tblsOid);
	sprintf(params[1], "%i", dbOid);
	sprintf(params[2], "%i", relOid);
	sprintf(params[3], "%u", blknum);

	if (arguments->backup_conn == NULL)
	{
		arguments->backup_conn = pgut_connect(pgut_dbname);
	}

	if (arguments->cancel_conn == NULL)
		arguments->cancel_conn = PQgetCancel(arguments->backup_conn);

	//elog(LOG, "db %i pg_ptrack_get_block(%i, %i, %u)",dbOid, tblsOid, relOid, blknum);
	res = pgut_execute_parallel(arguments->backup_conn,
								arguments->cancel_conn,
					"SELECT pg_catalog.pg_ptrack_get_block_2($1, $2, $3, $4)",
					4, (const char **)params, true);

	if (PQnfields(res) != 1)
	{
		elog(VERBOSE, "cannot get file block for relation oid %u",
					   relOid);
		return NULL;
	}

	if (PQgetisnull(res, 0, 0))
	{
		elog(VERBOSE, "cannot get file block for relation oid %u",
				   relOid);
		return NULL;
	}

	result = (char *) PQunescapeBytea((unsigned char *) PQgetvalue(res, 0, 0),
									  result_size);

	PQclear(res);

	pfree(params[0]);
	pfree(params[1]);
	pfree(params[2]);
	pfree(params[3]);

	return result;
}<|MERGE_RESOLUTION|>--- conflicted
+++ resolved
@@ -19,14 +19,12 @@
 #include "streamutil.h"
 
 #include <sys/stat.h>
+#include <time.h>
 #include <unistd.h>
 
 #include "utils/thread.h"
-<<<<<<< HEAD
 #include "utils/file.h"
-=======
-#include <time.h>
->>>>>>> d04d314e
+
 
 #define PG_STOP_BACKUP_TIMEOUT 300
 
@@ -480,13 +478,9 @@
 
 	pgBackup   *prev_backup = NULL;
 	parray	   *prev_backup_filelist = NULL;
-<<<<<<< HEAD
 	parray	   *xlog_files_list = NULL;
-=======
 	parray	   *backup_list = NULL;
-
 	pgFile	   *pg_control = NULL;
->>>>>>> d04d314e
 
 	elog(LOG, "Database backup start");
 
